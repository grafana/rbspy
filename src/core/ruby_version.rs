/*
 * Ruby version specific code for reading a stack trace out of a Ruby process's memory.
 *
 * Implemented through a series of macros, because there are subtle differences in struct layout
 * between similar Ruby versions (like 2.2.1 vs 2.2.2) that mean it's easiest to compile a
 * different function for every Ruby minor version.
 *
 * Defines a bunch of submodules, one per Ruby version (`ruby_1_9_3`, `ruby_2_2_0`, etc.)
 */

use semver::Version;

macro_rules! ruby_version_v_1_9_1(
    ($ruby_version:ident) => (
        pub mod $ruby_version {
            use std;
            use anyhow::{Context, format_err, Result};
            use bindings::$ruby_version::*;
            use crate::core::process::ProcessMemory;

            get_stack_trace!(rb_thread_struct);
            get_execution_context_from_thread!(rb_thread_struct);
            rstring_as_array_1_9_1!();
            get_ruby_string!();
            get_cfps!();
            get_pos!(rb_iseq_struct);
            get_lineno_1_9_0!();
            get_stack_frame_1_9_1!();
            stack_field_1_9_0!();
            get_thread_status_1_9_0!();
            get_thread_id_1_9_0!();
            get_cfunc_name_unsupported!();
        }
    )
);

macro_rules! ruby_version_v_1_9_2_to_3(
    // support for absolute paths appears for 1.9.2
    ($ruby_version:ident) => (
        pub mod $ruby_version {
            use std;
            use anyhow::{Context, format_err, Result};
            use bindings::$ruby_version::*;
            use crate::core::process::ProcessMemory;

            get_stack_trace!(rb_thread_struct);
            get_execution_context_from_thread!(rb_thread_struct);
            rstring_as_array_1_9_1!();
            get_ruby_string!();
            get_cfps!();
            get_pos!(rb_iseq_struct);
            get_lineno_1_9_0!();
            get_stack_frame_1_9_2!();
            stack_field_1_9_0!();
            get_thread_status_1_9_0!();
            get_thread_id_1_9_0!();
            get_cfunc_name_unsupported!();
        }
    )
);

macro_rules! ruby_version_v_2_0_to_2_2(
    ($ruby_version:ident) => (
       pub mod $ruby_version {
           use std;
           use anyhow::{Context, format_err, Result};
           use bindings::$ruby_version::*;
           use crate::core::process::ProcessMemory;

            // These 4 functions are the
            // core of how the program works. They're essentially a straight port of
            // this gdb script:
            // https://gist.github.com/csfrancis/11376304/raw/7a0450d11e64e3bb7c982b7ad2778f3603188c0f/gdb_ruby_backtrace.py
            // except without using gdb!!
            //
            // `get_cfps` corresponds to
            // (* const rb_thread_struct *(ruby_current_thread_address_location))->cfp
            //
            // `get_ruby_string` is doing ((Struct RString *) address) and then
            // trying one of two ways to get the actual Ruby string out depending
            // on how it's stored
            get_stack_trace!(rb_thread_struct);
            get_execution_context_from_thread!(rb_thread_struct);
            rstring_as_array_1_9_1!();
            get_ruby_string!();
            get_cfps!();
            get_pos!(rb_iseq_struct);
            get_lineno_2_0_0!();
            get_stack_frame_2_0_0!();
            stack_field_1_9_0!();
            get_thread_status_1_9_0!();
            get_thread_id_1_9_0!();
            get_cfunc_name_unsupported!();
        }
    )
);

macro_rules! ruby_version_v_2_3_to_2_4(
    ($ruby_version:ident) => (
       pub mod $ruby_version {
           use std;
           use anyhow::{Context, format_err, Result};
           use bindings::$ruby_version::*;
           use crate::core::process::ProcessMemory;

            get_stack_trace!(rb_thread_struct);
            get_execution_context_from_thread!(rb_thread_struct);
            rstring_as_array_1_9_1!();
            get_ruby_string!();
            get_cfps!();
            get_pos!(rb_iseq_constant_body);
            get_lineno_2_3_0!();
            get_stack_frame_2_3_0!();
            stack_field_1_9_0!();
            get_thread_status_1_9_0!();
            get_thread_id_1_9_0!();
            get_cfunc_name_unsupported!();
        }
    )
);

macro_rules! ruby_version_v2_5_x(
    ($ruby_version:ident) => (
       pub mod $ruby_version {
           use std;
           use anyhow::{Context, format_err, Result};
           use bindings::$ruby_version::*;
           use crate::core::process::ProcessMemory;

            get_stack_trace!(rb_execution_context_struct);
            get_execution_context_from_thread!(rb_execution_context_struct);
            rstring_as_array_1_9_1!();
            get_ruby_string!();
            get_cfps!();
            get_pos!(rb_iseq_constant_body);
            get_lineno_2_5_0!();
            get_stack_frame_2_5_0!();
            stack_field_2_5_0!();
            get_thread_status_2_5_0!();
            get_ruby_string_array_2_5_0!();
            get_thread_id_2_5_0!();
            #[cfg(any(target_os = "freebsd", target_os = "macos", target_os = "windows"))]
            get_cfunc_name_unsupported!();
            #[cfg(target_os = "linux")]
            get_cfunc_name!();
        }
    )
);

macro_rules! ruby_version_v2_6_x(
    ($ruby_version:ident) => (
       pub mod $ruby_version {
           use std;
           use anyhow::{Context, format_err, Result};
           use bindings::$ruby_version::*;
           use crate::core::process::ProcessMemory;

            get_stack_trace!(rb_execution_context_struct);
            get_execution_context_from_thread!(rb_execution_context_struct);
            rstring_as_array_1_9_1!();
            get_ruby_string!();
            get_ruby_string_array_2_5_0!();
            get_cfps!();
            get_pos!(rb_iseq_constant_body);
            get_lineno_2_6_0!();
            get_stack_frame_2_5_0!();
            stack_field_2_5_0!();
            get_thread_status_2_6_0!();
            get_thread_id_2_5_0!();
            #[cfg(any(target_os = "freebsd", target_os = "macos", target_os = "windows"))]
            get_cfunc_name_unsupported!();
            #[cfg(target_os = "linux")]
            get_cfunc_name!();
        }
    )
);

macro_rules! ruby_version_v2_7_x(
    ($ruby_version:ident) => (
        pub mod $ruby_version {
            use std;
            use anyhow::{Context, format_err, Result};
            use bindings::$ruby_version::*;
            use crate::core::process::ProcessMemory;

            get_stack_trace!(rb_execution_context_struct);
            get_execution_context_from_thread!(rb_execution_context_struct);
            rstring_as_array_1_9_1!();
            get_ruby_string!();
            get_ruby_string_array_2_5_0!();
            get_cfps!();
            get_pos!(rb_iseq_constant_body);
            get_lineno_2_6_0!();
            get_stack_frame_2_5_0!();
            stack_field_2_5_0!();
            get_thread_status_2_6_0!();
            get_thread_id_2_5_0!();
            get_cfunc_name!();
        }
    )
);

macro_rules! ruby_version_v3_0_x(
    ($ruby_version:ident) => (
        pub mod $ruby_version {
            use std;
            use anyhow::{Context, format_err, Result};
            use bindings::$ruby_version::*;
            use crate::core::process::ProcessMemory;

            get_stack_trace!(rb_execution_context_struct);
            get_execution_context_from_vm!();
            rstring_as_array_1_9_1!();
            get_ruby_string!();
            get_ruby_string_array_2_5_0!();
            get_cfps!();
            get_pos!(rb_iseq_constant_body);
            get_lineno_2_6_0!();
            get_stack_frame_2_5_0!();
            stack_field_2_5_0!();
            get_thread_status_2_6_0!();
            get_thread_id_2_5_0!();
            get_cfunc_name!();

            #[allow(non_upper_case_globals)]
            const ruby_fl_type_RUBY_FL_USHIFT: ruby_fl_type = ruby_fl_ushift_RUBY_FL_USHIFT as i32;
        }
    )
);

macro_rules! ruby_version_v3_1_x(
    ($ruby_version:ident) => (
        pub mod $ruby_version {
            use std;
            use anyhow::{Context, format_err, Result};
            use bindings::$ruby_version::*;
            use crate::core::process::ProcessMemory;

            get_stack_trace!(rb_execution_context_struct);
            get_execution_context_from_vm!();
            rstring_as_array_3_1_0!();
            get_ruby_string!();
            get_ruby_string_array_2_5_0!();
            get_cfps!();
            get_pos!(rb_iseq_constant_body);
            get_lineno_2_6_0!();
            get_stack_frame_2_5_0!();
            stack_field_2_5_0!();
            get_thread_status_2_6_0!();
            get_thread_id_2_5_0!();
            get_cfunc_name!();

            #[allow(non_upper_case_globals)]
            const ruby_fl_type_RUBY_FL_USHIFT: ruby_fl_type = ruby_fl_ushift_RUBY_FL_USHIFT as i32;
        }
    )
);

macro_rules! get_execution_context_from_thread(
    ($thread_type:ident) => (
        pub fn get_execution_context<T: ProcessMemory>(
            current_thread_address_ptr: usize,
            _ruby_vm_address_ptr: usize,
            source: &T
        ) -> Result<usize> {
            source.copy_struct(current_thread_address_ptr)
                .context("couldn't read current thread pointer")
        }
    )
);

macro_rules! get_execution_context_from_vm(
    () => (
        pub fn get_execution_context<T: ProcessMemory>(
            _current_thread_address_ptr: usize,
            ruby_vm_address_ptr: usize,
            source: &T
        ) -> Result<usize> {
            // This is a roundabout way to get the execution context address, but it helps us
            // avoid platform-specific structures in memory (e.g. pthread types) that would
            // require us to maintain separate ruby-structs bindings for each platform due to
            // their varying sizes and alignments.
            let vm_addr: usize = source.copy_struct(ruby_vm_address_ptr)
                .context("couldn't read Ruby VM pointer")?;
            let vm: rb_vm_struct = source.copy_struct(vm_addr as usize)
                .context("couldn't read Ruby VM struct")?;

            // Seek forward in the ractor struct, looking for the main thread's address. There
            // may be other copies of the main thread address in the ractor struct, so it's
            // important to jump as close as possible to the main_thread struct field before we
            // search, which is the purpose of the initial offset. The execution context pointer
            // is in the memory word just before main_thread (see rb_ractor_struct).
            const ADDRESSES_TO_CHECK: usize = 64;
            let initial_offset = 520; // Found through experiment
            let main_ractor_address = vm.ractor.main_ractor as usize;
            let candidate_addresses: [usize; ADDRESSES_TO_CHECK] =
                source.copy_struct(main_ractor_address + initial_offset)
                    .context("couldn't read main ractor struct")?;

            candidate_addresses
            .iter()
            .enumerate()
            .filter(|(_, &addr)| addr == vm.ractor.main_thread as usize)
            .map(|(i, _)| candidate_addresses[i - 1])
            .filter(|&addr| addr != 0)
            .filter(|&addr| source.copy_struct::<rb_execution_context_struct>(addr as usize).is_ok())
            .collect::<Vec<usize>>()
            .pop()
            .ok_or(format_err!("couldn't find main thread execution context"))
        }
    )
);

macro_rules! get_stack_trace(
    ($thread_type:ident) => (
        use crate::core::process::Pid;
        use crate::core::types::{StackFrame, StackTrace};

        pub fn get_stack_trace<T: ProcessMemory>(
            ruby_current_thread_address_location: usize,
            ruby_vm_address_location: usize,
            ruby_global_symbols_address_location: Option<usize>,
            source: &T,
            pid: Pid,
<<<<<<< HEAD
            on_cpu: bool,
        ) -> Result<Option<StackTrace>, MemoryCopyError> {
            let thread: $thread_type = get_execution_context(ruby_current_thread_address_location, ruby_vm_address_location, source)
                .context(ruby_current_thread_address_location)?;
=======
        ) -> Result<StackTrace, anyhow::Error> {
            let current_thread_addr: usize = get_execution_context(ruby_current_thread_address_location, ruby_vm_address_location, source)
                .context("couldn't get execution context")?;
            let thread: $thread_type = source.copy_struct(current_thread_addr)
                .context("couldn't get current thread")?;
>>>>>>> 0ea07f2b

            // testing the thread state in the interpreter.
            if on_cpu && get_thread_status(&thread, source)? != rb_thread_status_THREAD_RUNNABLE /* THREAD_RUNNABLE */ {
                /* This is in addition to any OS-specific checks for thread activity,
                 * and provides an extra measure of reliability for targets that haven't got them.
                 * Another added value for doing this is that it works for coredump targets. */
                return Ok(None);
            }

            let thread_id = get_thread_id(&thread, source)?;

            if stack_field(&thread) as usize == 0 {
                return Ok(Some(StackTrace {
                    pid: Some(pid),
                    trace: vec!(StackFrame::unknown_c_function()),
                    thread_id: Some(thread_id),
                    time: Some(SystemTime::now())
                }));
            }

            let mut trace = Vec::new();
            let cfps = get_cfps(thread.cfp as usize, stack_base(&thread) as usize, source)?;
            for cfp in cfps.iter() {
                if cfp.iseq as usize == 0 {
                    let mut frame = StackFrame::unknown_c_function();
                    if let Some(global_symbols_addr) = ruby_global_symbols_address_location {
                        match get_cfunc_name(cfp, global_symbols_addr, source, pid) {
                            Ok(name) => {
                                frame = StackFrame{
                                    name: format!("{} [c function]", name),
                                    relative_path: "(unknown)".to_string(),
                                    absolute_path: None,
                                    lineno: 0
                                };
                            },
                            Err(e) => {
                                debug!("Unknown C function: {:?}", e);
                            }
                        }
                    }
                    trace.push(frame);
                    continue;
                }
                if cfp.pc as usize == 0 {
                    debug!("pc was 0. Not sure what that means, but skipping CFP");
                    continue;
                }
                let iseq_struct: rb_iseq_struct = source.copy_struct(cfp.iseq as usize)
                    .context(cfp.iseq as usize)?;

                let label_path  = get_stack_frame(&iseq_struct, &cfp, source);
                match label_path {
                    Ok(call)  => trace.push(call),
                    Err(x) => {
                        debug!("Error: {:#?}", x);
                        debug!("cfp: {:?}", cfp);
                        debug!("thread: {:?}", thread);
                        debug!("iseq struct: {:?}", iseq_struct);
                        // this is a heuristic: the intent of this is that it skips function calls into C extensions
                        if trace.len() > 0 {
                            debug!("Skipping function call, possibly into C extension");
                        } else {
                            return Err(x);
                        }
                    }
                }
            }

            Ok(Some(StackTrace{trace, pid: Some(pid), thread_id: Some(thread_id), time: Some(SystemTime::now())}))
        }

        use proc_maps::{maps_contain_addr, MapRange};
        use std::time::SystemTime;

        // Checks whether the address looks even vaguely like a thread struct, mostly by making sure its
        // addresses are reasonable
        fn could_be_thread(thread: &$thread_type, all_maps: &[MapRange]) -> bool {
            maps_contain_addr(thread.tag as usize, all_maps) &&
                maps_contain_addr(thread.cfp as usize, all_maps) &&
                maps_contain_addr(stack_field(thread) as usize, all_maps) &&
                stack_size_field(thread) < 3_000_000
        }

        fn stack_base(thread: &$thread_type) -> i64 {
            // Ruby stack grows down, starting at
            //   ruby_current_thread->stack + ruby_current_thread->stack_size - 1 * sizeof(rb_control_frame_t)
            // I don't know what the -1 is about. Also note that the stack_size is *not* in bytes! stack is a
            // VALUE*, and so stack_size is in units of sizeof(VALUE).
            //
            // The base of the call stack is therefore at
            //   stack + stack_size * sizeof(VALUE) - sizeof(rb_control_frame_t)
            // (with everything in bytes).
            stack_field(thread) + stack_size_field(thread) * std::mem::size_of::<VALUE>() as i64 - 1 * std::mem::size_of::<rb_control_frame_t>() as i64
        }

        pub fn is_maybe_thread<T>(candidate_thread_addr: usize, candidate_thread_addr_ptr: usize, source: &T, all_maps: &[MapRange]) -> bool where T: ProcessMemory {
            if !maps_contain_addr(candidate_thread_addr, all_maps) {
                return false;
            }

            let thread: $thread_type = match source.copy_struct(candidate_thread_addr) {
                Ok(x) => x,
                _ => { return false; },
            };

            if !could_be_thread(&thread, &all_maps) {
                return false;
            }

            // finally, try to get an actual stack trace from the source and see if it works
<<<<<<< HEAD
            get_stack_trace(x_addr, 0, None, source, 0, false).is_ok()
=======
            get_stack_trace(candidate_thread_addr_ptr, 0, None, source, 0).is_ok()
>>>>>>> 0ea07f2b
        }
    )
);

macro_rules! stack_field_1_9_0(
    () => (
        fn stack_field(thread: &rb_thread_struct) -> i64 {
            thread.stack as i64
        }

        fn stack_size_field(thread: &rb_thread_struct) -> i64 {
            thread.stack_size as i64
        }
    )
);

macro_rules! stack_field_2_5_0(
    () => (

        fn stack_field(thread: &rb_execution_context_struct) -> i64 {
            thread.vm_stack as i64
        }

        fn stack_size_field(thread: &rb_execution_context_struct) -> i64 {
            thread.vm_stack_size as i64
        }
    )
);

macro_rules! get_thread_status_1_9_0(
    () => (

        fn get_thread_status<T>(thread_struct: &rb_thread_struct, _source: &T) -> Result<u32, MemoryCopyError> {
            Ok(thread_struct.status as u32)
        }
    )
);

macro_rules! get_thread_status_2_5_0(
    () => (

        fn get_thread_status<T>(thread_struct: &rb_execution_context_struct, source: &T)
                            -> Result<u32, MemoryCopyError> where T: ProcessMemory {
            let thread: rb_thread_struct = source.copy_struct(thread_struct.thread_ptr as usize)
                .context(thread_struct.thread_ptr as usize)?;
            Ok(thread.status as u32)
        }
    )
);

// ->status changed into a bitfield
macro_rules! get_thread_status_2_6_0(
    () => (

        fn get_thread_status<T>(thread_struct: &rb_execution_context_struct, source: &T)
                            -> Result<u32, MemoryCopyError> where T: ProcessMemory {
            let thread: rb_thread_struct = source.copy_struct(thread_struct.thread_ptr as usize)
                .context(thread_struct.thread_ptr as usize)?;
            Ok(thread.status() as u32)
        }
    )
);

macro_rules! get_thread_id_1_9_0(
    () => (

        fn get_thread_id<T>(thread_struct: &rb_thread_struct, _source: &T) -> Result<usize> {
            Ok(thread_struct.thread_id as usize)
        }
    )
);

macro_rules! get_thread_id_2_5_0(
    () => (

        fn get_thread_id<T>(thread_struct: &rb_execution_context_struct, source: &T)
                            -> Result<usize> where T: ProcessMemory {
            let thread: rb_thread_struct = source.copy_struct(thread_struct.thread_ptr as usize)
                .context(thread_struct.thread_ptr as usize)?;
            Ok(thread.thread_id as usize)
        }
    )
);

macro_rules! get_ruby_string_array_2_5_0(
    () => (
        // Returns (path, absolute_path)
        fn get_ruby_string_array<T>(addr: usize, string_class: usize, source: &T) -> Result<(String, String)> where T: ProcessMemory {
            // todo: we're doing an extra copy here for no reason
            let rstring: RString = source.copy_struct(addr)
                .context(addr)?;
            if rstring.basic.klass as usize == string_class {
                let s = get_ruby_string(addr, source)?;
                return Ok((s.clone(), s))
            }
            // otherwise it's an RArray
            let rarray: RArray = source.copy_struct(addr)
                .context(addr)?;
            // TODO: this assumes that the array contents are stored inline and not on the heap
            // I think this will always be true but we should check instead
            // the reason I am not checking is that I don't know how to check yet
            let path_addr: usize = unsafe { rarray.as_.ary[0] as usize }; // 1 means get the absolute path, not the relative path
            let abs_path_addr: usize = unsafe { rarray.as_.ary[1] as usize }; // 1 means get the absolute path, not the relative path
            let rel_path = get_ruby_string(path_addr, source)?;
            // In the case of internal ruby functions (and maybe others), we may not get a valid
            // pointer here
            let abs_path = get_ruby_string(abs_path_addr, source)
                .unwrap_or(String::from("unknown"));
            Ok((rel_path, abs_path))
        }
    )
);

macro_rules! rstring_as_array_1_9_1(
    () => (
        unsafe fn rstring_as_array(rstring: RString) -> [::std::os::raw::c_char; 24usize] {
            rstring.as_.ary
        }
    )
);

macro_rules! rstring_as_array_3_1_0(
    () => (
        unsafe fn rstring_as_array(rstring: RString) -> [::std::os::raw::c_char; 24usize] {
            rstring.as_.embed.ary
        }
    )
);

macro_rules! get_ruby_string(
    () => (
        use std::ffi::CStr;

        fn get_ruby_string<T>(
            addr: usize,
            source: &T
        ) -> Result<String> where T: ProcessMemory {
            let vec = {
                let rstring: RString = source.copy_struct(addr)
                    .context(addr)?;
                let basic = rstring.basic;
                let is_array = basic.flags & 1 << 13 == 0;
                if is_array {
                    unsafe { CStr::from_ptr(rstring_as_array(rstring).as_ref().as_ptr() as *const libc::c_char) }
                    .to_bytes()
                    .to_vec()
                } else {
                    unsafe {
                        let addr = rstring.as_.heap.ptr as usize;
                        let len = rstring.as_.heap.len as usize;
                        let result = source.copy(addr as usize, len);
                        match result {
                            Err(x) => {
                                debug!("Error: Failed to get ruby string.\nrstring: {:?}, addr: {}, len: {}", rstring, addr, len);
                                return Err(x).context(addr)?;
                            }
                            Ok(x) => x
                        }
                    }
                }
            };

            let error =
                crate::core::types::MemoryCopyError::Message("Ruby string is invalid".to_string());

            String::from_utf8(vec).or(Err(error.into()))
        }
    )
);

macro_rules! get_stack_frame_1_9_1(
    () => (
        fn get_stack_frame<T>(
            iseq_struct: &rb_iseq_struct,
            cfp: &rb_control_frame_t,
            source: &T,
            ) -> Result<StackFrame> where T: ProcessMemory {
            Ok(StackFrame{
                name: get_ruby_string(iseq_struct.name as usize, source)?,
                relative_path: get_ruby_string(iseq_struct.filename as usize, source)?,
                absolute_path: None,
                lineno: get_lineno(iseq_struct, cfp, source)?,
            })
        }
    )
);

macro_rules! get_stack_frame_1_9_2(
    () => (
        fn get_stack_frame<T>(
            iseq_struct: &rb_iseq_struct,
            cfp: &rb_control_frame_t,
            source: &T,
            ) -> Result<StackFrame> where T: ProcessMemory {
            Ok(StackFrame{
                name: get_ruby_string(iseq_struct.name as usize, source)?,
                relative_path: get_ruby_string(iseq_struct.filename as usize, source)?,
                absolute_path: Some(get_ruby_string(iseq_struct.filepath as usize, source)?),
                lineno: get_lineno(iseq_struct, cfp, source)?,
            })
        }
    )
);

macro_rules! get_lineno_1_9_0(
    () => (
        fn get_lineno<T>(
            iseq_struct: &rb_iseq_struct,
            cfp: &rb_control_frame_t,
            source: &T,
        ) -> Result<u32> where T: ProcessMemory {
            let pos = get_pos(iseq_struct, cfp)?;
            let t_size = iseq_struct.insn_info_size as usize;
            if t_size == 0 {
                Ok(0) //TODO: really?
            } else if t_size == 1 {
                let table: [iseq_insn_info_entry; 1] = source.copy_struct(iseq_struct.insn_info_table as usize)
                    .context(iseq_struct.insn_info_table as usize)?;
                Ok(table[0].line_no as u32)
            } else {
                let table: Vec<iseq_insn_info_entry> = source.copy_vec(iseq_struct.insn_info_table as usize, t_size as usize)
                    .context(iseq_struct.insn_info_table as usize)?;
                for i in 0..t_size {
                    if pos == table[i].position as usize {
                        return Ok(table[i].line_no as u32)
                    } else if table[i].position as usize > pos {
                        return Ok(table[i-1].line_no as u32)
                    }
                }
                Ok(table[t_size-1].line_no as u32)
            }
        }
    )
);

macro_rules! get_lineno_2_0_0(
    () => (
        fn get_lineno<T>(
            iseq_struct: &rb_iseq_struct,
            cfp: &rb_control_frame_t,
            source: &T,
        ) -> Result<u32> where T: ProcessMemory {
            let pos = get_pos(iseq_struct, cfp)?;
            let t_size = iseq_struct.line_info_size as usize;
            if t_size == 0 {
                Ok(0) //TODO: really?
            } else if t_size == 1 {
                let table: [iseq_line_info_entry; 1] = source.copy_struct(iseq_struct.line_info_table as usize)
                    .context(iseq_struct.line_info_table as usize)?;
                Ok(table[0].line_no)
            } else {
                let table: Vec<iseq_line_info_entry> = source.copy_vec(iseq_struct.line_info_table as usize, t_size as usize)
                    .context(iseq_struct.line_info_table as usize)?;
                for i in 0..t_size {
                    if pos == table[i].position as usize {
                        return Ok(table[i].line_no)
                    } else if table[i].position as usize > pos {
                        return Ok(table[i-1].line_no)
                    }
                }
                Ok(table[t_size-1].line_no)
            }
        }
    )
);

macro_rules! get_lineno_2_3_0(
    () => (
        fn get_lineno<T>(
            iseq_struct: &rb_iseq_constant_body,
            cfp: &rb_control_frame_t,
            source: &T,
        ) -> Result<u32> where T: ProcessMemory {
            let pos = get_pos(iseq_struct, cfp)?;
            let t_size = iseq_struct.line_info_size as usize;
            if t_size == 0 {
                Ok(0) //TODO: really?
            } else if t_size == 1 {
                let table: [iseq_line_info_entry; 1] = source.copy_struct(iseq_struct.line_info_table as usize)
                    .context(iseq_struct.line_info_table as usize)?;
                Ok(table[0].line_no)
            } else {
                let table: Vec<iseq_line_info_entry> = source.copy_vec(iseq_struct.line_info_table as usize, t_size as usize)
                    .context(iseq_struct.line_info_table as usize)?;
                for i in 0..t_size {
                    if pos == table[i].position as usize {
                        return Ok(table[i].line_no)
                    } else if table[i].position as usize > pos {
                        return Ok(table[i-1].line_no)
                    }
                }
                Ok(table[t_size-1].line_no)
            }
        }
    )
);

macro_rules! get_pos(
    ($iseq_type:ident) => (
        #[allow(unused)] // this doesn't get used in every ruby version
        fn get_pos(iseq_struct: &$iseq_type, cfp: &rb_control_frame_t) -> Result<usize> {
            if (cfp.pc as usize) < (iseq_struct.iseq_encoded as usize) {
                return Err(crate::core::types::MemoryCopyError::Message(format!("program counter and iseq are out of sync")).into());
            }
            let mut pos = cfp.pc as usize - iseq_struct.iseq_encoded as usize;
            if pos != 0 {
                pos -= 1;
            }
            Ok(pos)
        }
    )
);

macro_rules! get_lineno_2_5_0(
    () => (
        fn get_lineno<T>(
            iseq_struct: &rb_iseq_constant_body,
            cfp: &rb_control_frame_t,
            source: &T,
        ) -> Result<u32> where T: ProcessMemory {
            let pos = get_pos(iseq_struct, cfp)?;
            let t_size = iseq_struct.insns_info_size as usize;
            if t_size == 0 {
                Ok(0) //TODO: really?
            } else if t_size == 1 {
                let table: [iseq_insn_info_entry; 1] = source.copy_struct(iseq_struct.insns_info as usize)
                    .context(iseq_struct.insns_info as usize)?;
                Ok(table[0].line_no as u32)
            } else {
                let table: Vec<iseq_insn_info_entry> = source.copy_vec(iseq_struct.insns_info as usize, t_size as usize)
                    .context(iseq_struct.insns_info as usize)?;
                for i in 0..t_size {
                    if pos == table[i].position as usize {
                        return Ok(table[i].line_no as u32)
                    } else if table[i].position as usize > pos {
                        return Ok(table[i-1].line_no as u32)
                    }
                }
                Ok(table[t_size-1].line_no as u32)
            }
        }
    )
);

macro_rules! get_lineno_2_6_0(
    () => (
        fn get_lineno<T>(
            iseq_struct: &rb_iseq_constant_body,
            _cfp: &rb_control_frame_t,
            source: &T,
        ) -> Result<u32> where T: ProcessMemory {
            //let pos = get_pos(iseq_struct, cfp)?;
            let t_size = iseq_struct.insns_info.size as usize;
            if t_size == 0 {
                Ok(0) //TODO: really?
            } else if t_size == 1 {
                let table: [iseq_insn_info_entry; 1] = source.copy_struct(iseq_struct.insns_info.body as usize)
                    .context(iseq_struct.insns_info.body as usize)?;
                Ok(table[0].line_no as u32)
            } else {
                let table: Vec<iseq_insn_info_entry> = source.copy_vec(iseq_struct.insns_info.body as usize, t_size as usize)
                    .context(iseq_struct.insns_info.body as usize)?;
                // TODO: fix this. I'm not sure why it doesn't extract the table properly.
                /*let positions: Vec<usize> = source.copy_vec(iseq_struct.insns_info.positions as usize, t_size as usize)?;
                for i in 0..t_size {
                    if pos == positions[i] as usize {
                        return Ok(table[i].line_no as u32)
                    } else if positions[i] as usize > pos {
                        return Ok(table[i-1].line_no as u32)
                    }
                }*/
                Ok(table[t_size-1].line_no as u32)
            }
        }
    )
);

macro_rules! get_stack_frame_2_0_0(
    () => (
        fn get_stack_frame<T>(
            iseq_struct: &rb_iseq_struct,
            cfp: &rb_control_frame_t,
            source: &T,
        ) -> Result<StackFrame> where T: ProcessMemory {
            Ok(StackFrame{
                name: get_ruby_string(iseq_struct.location.label as usize, source)?,
                relative_path: get_ruby_string(iseq_struct.location.path as usize, source)?,
                absolute_path: Some(get_ruby_string(iseq_struct.location.absolute_path as usize, source)?),
                lineno: get_lineno(iseq_struct, cfp, source)?,
            })
        }
    )
);

macro_rules! get_stack_frame_2_3_0(
    () => (
        fn get_stack_frame<T>(
            iseq_struct: &rb_iseq_struct,
            cfp: &rb_control_frame_t,
            source: &T,
        ) -> Result<StackFrame> where T: ProcessMemory {
            let body: rb_iseq_constant_body = source.copy_struct(iseq_struct.body as usize)
                .context(iseq_struct.body as usize)?;
            Ok(StackFrame{
                name: get_ruby_string(body.location.label as usize, source)?,
                relative_path: get_ruby_string(body.location.path as usize, source)?,
                absolute_path: Some(get_ruby_string(body.location.absolute_path as usize, source)?),
                lineno: get_lineno(&body, cfp, source)?,
            })
        }
    )
);

macro_rules! get_stack_frame_2_5_0(
    () => (
        fn get_stack_frame<T>(
            iseq_struct: &rb_iseq_struct,
            cfp: &rb_control_frame_t,
            source: &T,
        ) -> Result<StackFrame> where T: ProcessMemory {
            let body: rb_iseq_constant_body = source.copy_struct(iseq_struct.body as usize)
                .context(iseq_struct.body as usize)?;
            let rstring: RString = source.copy_struct(body.location.label as usize)
                .context(body.location.label as usize)?;

            let (path, absolute_path) = get_ruby_string_array(body.location.pathobj as usize, rstring.basic.klass as usize, source)?;
            Ok(StackFrame{
                name: get_ruby_string(body.location.label as usize, source)?,
                relative_path: path,
                absolute_path: Some(absolute_path),
                lineno: get_lineno(&body, cfp, source)?,
            })
        }
    )
);

macro_rules! get_cfps(
    () => (
        fn get_cfps<T>(
            cfp_address: usize,
            stack_base: usize,
            source: &T
        ) -> Result<Vec<rb_control_frame_t>> where T: ProcessMemory {
            if (stack_base as usize) <= cfp_address {
                // this probably means we've hit some kind of race, return an error so we can try
                // again
                return Err(crate::core::types::MemoryCopyError::Message(format!("stack base and cfp address out of sync. stack base: {:x}, cfp address: {:x}", stack_base as usize, cfp_address)).into());
            }

            Ok(
                source
                    .copy_vec(cfp_address, (stack_base as usize - cfp_address) as usize / std::mem::size_of::<rb_control_frame_t>())
                    .context(cfp_address)?
            )
        }
    )
);

macro_rules! get_cfunc_name_unsupported(
    () => (
        fn get_cfunc_name<T: ProcessMemory>(_cfp: &rb_control_frame_t, _global_symbols_address: usize, _source: &T, _pid: Pid) -> Result<String> {
            return Err(format_err!("C function resolution is not supported for this version of Ruby").into());
        }
    )
);

macro_rules! get_cfunc_name(
    () => (
        fn check_method_entry<T: ProcessMemory>(
            raw_imemo: usize,
            source: &T
        ) -> Result<*const rb_method_entry_struct> {
            let imemo: rb_method_entry_struct = source.copy_struct(raw_imemo).context(raw_imemo)?;

            // These type constants are defined in ruby's internal/imemo.h
            #[allow(non_upper_case_globals)]
            match ((imemo.flags >> 12) & 0x07) as u32 {
                imemo_type_imemo_ment => Ok(&imemo as *const rb_method_entry_struct),
                imemo_type_imemo_svar => {
                    let svar: vm_svar = source.copy_struct(raw_imemo).context(raw_imemo)?;
                    check_method_entry(svar.cref_or_me as usize, source)
                },
                _ => Ok(raw_imemo as *const rb_method_entry_struct)
            }
        }

        fn get_cfunc_name<T: ProcessMemory>(
            cfp: &rb_control_frame_t,
            global_symbols_address: usize,
            source: &T,
            _pid: Pid
        ) -> Result<String> {
            // The logic in this function is adapted from the .gdbinit script in
            // github.com/ruby/ruby, in particular the print_id function.

            let mut ep = cfp.ep as *mut usize;
            let frame_flag: usize = unsafe {
                source.copy_struct(ep.offset(0) as usize).context(ep.offset(0) as usize)?
            };

            // if VM_FRAME_TYPE($cfp->flag) != VM_FRAME_MAGIC_CFUNC
            if frame_flag & 0xffff0001 != 0x55550001 {
                return Err(format_err!("Not a C function control frame").into());
            }

            let mut env_specval: usize = unsafe {
                source.copy_struct(ep.offset(-1) as usize).context(ep.offset(-1) as usize)?
            };
            let mut env_me_cref: usize = unsafe {
                source.copy_struct(ep.offset(-2) as usize).context(ep.offset(-1) as usize)?
            };

            // #define VM_ENV_FLAG_LOCAL 0x02
            while env_specval & 0x02 != 0 {
                if !check_method_entry(env_me_cref, source)?.is_null() {
                    break;
                }
                unsafe {
                    ep = ep.offset(0) as *mut usize;
                    env_specval = source.copy_struct(ep.offset(-1) as usize).context(ep.offset(-1) as usize)?;
                    env_me_cref = source.copy_struct(ep.offset(-2) as usize).context(ep.offset(-2) as usize)?;
                }
            }

            let imemo: rb_method_entry_struct = source.copy_struct(env_me_cref).context(env_me_cref)?;
            if imemo.def.is_null() {
                return Err(format_err!("No method definition").into());
            }

            let ttype = ((imemo.flags >> 12) & 0x07) as usize;
            if ttype != imemo_type_imemo_ment as usize {
                return Err(format_err!("Not a method entry").into());
            }

            #[allow(non_camel_case_types)]
            type rb_id_serial_t = u32;

            // Declared in symbol.c prior to ruby 2.7.0, so not accessible by bindgen
            #[repr(C)]
            #[derive(Debug, Copy, Clone)]
            struct rb_symbols_t {
                last_id: rb_id_serial_t,
                str_sym: *mut st_table,
                ids: VALUE,
                dsymbol_fstr_hash: VALUE,
            }

            let global_symbols: rb_symbols_t = source.copy_struct(global_symbols_address as usize).context(global_symbols_address as usize)?;
            let def: rb_method_definition_struct = source.copy_struct(imemo.def as usize).context(imemo.def as usize)?;
            let method_id = def.original_id as usize;

            // rb_id_to_serial
            let mut serial = method_id;
            if method_id > ruby_method_ids_tLAST_OP_ID as usize {
                serial = method_id >> ruby_id_types_RUBY_ID_SCOPE_SHIFT;
            }

            if serial > global_symbols.last_id as usize {
                return Err(format_err!("Invalid method ID").into());
            }

            // ID_ENTRY_UNIT is defined in symbol.c, so not accessible by bindgen
            let id_entry_unit = 512;
            let idx = serial / id_entry_unit;
            let ids: RArray = source.copy_struct(global_symbols.ids as usize).context(global_symbols.ids as usize)?;
            let flags = ids.basic.flags as usize;

            // string2cstring
            let mut ids_ptr = unsafe { ids.as_.heap.ptr as usize };
            let mut ids_len = unsafe { ids.as_.heap.len as usize };
            if (flags & ruby_fl_type_RUBY_FL_USER1 as usize) > 0 {
                ids_ptr = unsafe { ids.as_.ary[0] as usize };
                ids_len = (flags & (ruby_fl_type_RUBY_FL_USER3|ruby_fl_type_RUBY_FL_USER4) as usize) >> (ruby_fl_type_RUBY_FL_USHIFT+3);
            }
            if idx >= ids_len {
                return Err(format_err!("Invalid index in IDs array").into());
            }

            // ids is an array of pointers to RArray. First jump to the right index to get the
            // pointer, then copy the _pointer_ into our memory space, and then finally copy the
            // pointed-to array into our memory space
            let array_remote_ptr = (ids_ptr as usize) + (idx as usize) * std::mem::size_of::<usize>();
            let array_ptr: usize = source.copy_struct(array_remote_ptr).context(array_remote_ptr)?;
            let array: RArray = source.copy_struct(array_ptr).context(array_ptr)?;

            let mut array_ptr = unsafe { array.as_.heap.ptr };
            let flags = array.basic.flags as usize;
            if (flags & ruby_fl_type_RUBY_FL_USER1 as usize) > 0 {
                array_ptr = unsafe { &ids.as_.ary[0] };
            }

            let offset = (serial % 512) * 2;
            let rstring_remote_ptr = (array_ptr as usize) + offset * std::mem::size_of::<usize>();
            let rstring_ptr: usize = source.copy_struct(rstring_remote_ptr as usize).context(rstring_remote_ptr as usize)?;

            Ok(get_ruby_string(rstring_ptr as usize, source)?)
        }
    )
);

ruby_version_v_1_9_1!(ruby_1_9_1_0);
ruby_version_v_1_9_2_to_3!(ruby_1_9_2_0);
ruby_version_v_1_9_2_to_3!(ruby_1_9_3_0);
ruby_version_v_2_0_to_2_2!(ruby_2_0_0_0);
ruby_version_v_2_0_to_2_2!(ruby_2_1_0);
ruby_version_v_2_0_to_2_2!(ruby_2_1_1);
ruby_version_v_2_0_to_2_2!(ruby_2_1_2);
ruby_version_v_2_0_to_2_2!(ruby_2_1_3);
ruby_version_v_2_0_to_2_2!(ruby_2_1_4);
ruby_version_v_2_0_to_2_2!(ruby_2_1_5);
ruby_version_v_2_0_to_2_2!(ruby_2_1_6);
ruby_version_v_2_0_to_2_2!(ruby_2_1_7);
ruby_version_v_2_0_to_2_2!(ruby_2_1_8);
ruby_version_v_2_0_to_2_2!(ruby_2_1_9);
ruby_version_v_2_0_to_2_2!(ruby_2_1_10);
ruby_version_v_2_0_to_2_2!(ruby_2_2_0);
ruby_version_v_2_0_to_2_2!(ruby_2_2_1);
ruby_version_v_2_0_to_2_2!(ruby_2_2_2);
ruby_version_v_2_0_to_2_2!(ruby_2_2_3);
ruby_version_v_2_0_to_2_2!(ruby_2_2_4);
ruby_version_v_2_0_to_2_2!(ruby_2_2_5);
ruby_version_v_2_0_to_2_2!(ruby_2_2_6);
ruby_version_v_2_0_to_2_2!(ruby_2_2_7);
ruby_version_v_2_0_to_2_2!(ruby_2_2_8);
ruby_version_v_2_0_to_2_2!(ruby_2_2_9);
ruby_version_v_2_0_to_2_2!(ruby_2_2_10);
ruby_version_v_2_3_to_2_4!(ruby_2_3_0);
ruby_version_v_2_3_to_2_4!(ruby_2_3_1);
ruby_version_v_2_3_to_2_4!(ruby_2_3_2);
ruby_version_v_2_3_to_2_4!(ruby_2_3_3);
ruby_version_v_2_3_to_2_4!(ruby_2_3_4);
ruby_version_v_2_3_to_2_4!(ruby_2_3_5);
ruby_version_v_2_3_to_2_4!(ruby_2_3_6);
ruby_version_v_2_3_to_2_4!(ruby_2_3_7);
ruby_version_v_2_3_to_2_4!(ruby_2_3_8);
ruby_version_v_2_3_to_2_4!(ruby_2_4_0);
ruby_version_v_2_3_to_2_4!(ruby_2_4_1);
ruby_version_v_2_3_to_2_4!(ruby_2_4_2);
ruby_version_v_2_3_to_2_4!(ruby_2_4_3);
ruby_version_v_2_3_to_2_4!(ruby_2_4_4);
ruby_version_v_2_3_to_2_4!(ruby_2_4_5);
ruby_version_v_2_3_to_2_4!(ruby_2_4_6);
ruby_version_v_2_3_to_2_4!(ruby_2_4_7);
ruby_version_v_2_3_to_2_4!(ruby_2_4_8);
ruby_version_v_2_3_to_2_4!(ruby_2_4_9);
ruby_version_v_2_3_to_2_4!(ruby_2_4_10);
ruby_version_v2_5_x!(ruby_2_5_0);
ruby_version_v2_5_x!(ruby_2_5_1);
ruby_version_v2_5_x!(ruby_2_5_2);
ruby_version_v2_5_x!(ruby_2_5_3);
ruby_version_v2_5_x!(ruby_2_5_4);
ruby_version_v2_5_x!(ruby_2_5_5);
ruby_version_v2_5_x!(ruby_2_5_6);
ruby_version_v2_5_x!(ruby_2_5_7);
ruby_version_v2_5_x!(ruby_2_5_8);
ruby_version_v2_5_x!(ruby_2_5_9);
ruby_version_v2_6_x!(ruby_2_6_0);
ruby_version_v2_6_x!(ruby_2_6_1);
ruby_version_v2_6_x!(ruby_2_6_2);
ruby_version_v2_6_x!(ruby_2_6_3);
ruby_version_v2_6_x!(ruby_2_6_4);
ruby_version_v2_6_x!(ruby_2_6_5);
ruby_version_v2_6_x!(ruby_2_6_6);
ruby_version_v2_6_x!(ruby_2_6_7);
ruby_version_v2_6_x!(ruby_2_6_8);
ruby_version_v2_6_x!(ruby_2_6_9);
ruby_version_v2_6_x!(ruby_2_6_10);
ruby_version_v2_7_x!(ruby_2_7_0);
ruby_version_v2_7_x!(ruby_2_7_1);
ruby_version_v2_7_x!(ruby_2_7_2);
ruby_version_v2_7_x!(ruby_2_7_3);
ruby_version_v2_7_x!(ruby_2_7_4);
ruby_version_v2_7_x!(ruby_2_7_5);
ruby_version_v2_7_x!(ruby_2_7_6);
ruby_version_v3_0_x!(ruby_3_0_0);
ruby_version_v3_0_x!(ruby_3_0_1);
ruby_version_v3_0_x!(ruby_3_0_2);
ruby_version_v3_0_x!(ruby_3_0_3);
ruby_version_v3_0_x!(ruby_3_0_4);
ruby_version_v3_1_x!(ruby_3_1_0);
ruby_version_v3_1_x!(ruby_3_1_1);
ruby_version_v3_1_x!(ruby_3_1_2);

pub fn get_execution_context(version: &Version) -> crate::core::types::GetExecutionContextFn {
    let function = match version {
        Version {
            major: 1,
            minor: 9,
            patch: 1,
            ..
        } => ruby_1_9_1_0::get_execution_context,
        Version {
            major: 1,
            minor: 9,
            patch: 2,
            ..
        } => ruby_1_9_2_0::get_execution_context,
        Version {
            major: 1,
            minor: 9,
            patch: 3,
            ..
        } => ruby_1_9_3_0::get_execution_context,
        Version {
            major: 2,
            minor: 0,
            patch: 0,
            ..
        } => ruby_2_0_0_0::get_execution_context,
        Version {
            major: 2,
            minor: 1,
            patch: 0,
            ..
        } => ruby_2_1_0::get_execution_context,
        Version {
            major: 2,
            minor: 1,
            patch: 1,
            ..
        } => ruby_2_1_1::get_execution_context,
        Version {
            major: 2,
            minor: 1,
            patch: 2,
            ..
        } => ruby_2_1_2::get_execution_context,
        Version {
            major: 2,
            minor: 1,
            patch: 3,
            ..
        } => ruby_2_1_3::get_execution_context,
        Version {
            major: 2,
            minor: 1,
            patch: 4,
            ..
        } => ruby_2_1_4::get_execution_context,
        Version {
            major: 2,
            minor: 1,
            patch: 5,
            ..
        } => ruby_2_1_5::get_execution_context,
        Version {
            major: 2,
            minor: 1,
            patch: 6,
            ..
        } => ruby_2_1_6::get_execution_context,
        Version {
            major: 2,
            minor: 1,
            patch: 7,
            ..
        } => ruby_2_1_7::get_execution_context,
        Version {
            major: 2,
            minor: 1,
            patch: 8,
            ..
        } => ruby_2_1_8::get_execution_context,
        Version {
            major: 2,
            minor: 1,
            patch: 9,
            ..
        } => ruby_2_1_9::get_execution_context,
        Version {
            major: 2,
            minor: 1,
            patch: 10,
            ..
        } => ruby_2_1_10::get_execution_context,
        Version {
            major: 2,
            minor: 2,
            patch: 0,
            ..
        } => ruby_2_2_0::get_execution_context,
        Version {
            major: 2,
            minor: 2,
            patch: 1,
            ..
        } => ruby_2_2_1::get_execution_context,
        Version {
            major: 2,
            minor: 2,
            patch: 2,
            ..
        } => ruby_2_2_2::get_execution_context,
        Version {
            major: 2,
            minor: 2,
            patch: 3,
            ..
        } => ruby_2_2_3::get_execution_context,
        Version {
            major: 2,
            minor: 2,
            patch: 4,
            ..
        } => ruby_2_2_4::get_execution_context,
        Version {
            major: 2,
            minor: 2,
            patch: 5,
            ..
        } => ruby_2_2_5::get_execution_context,
        Version {
            major: 2,
            minor: 2,
            patch: 6,
            ..
        } => ruby_2_2_6::get_execution_context,
        Version {
            major: 2,
            minor: 2,
            patch: 7,
            ..
        } => ruby_2_2_7::get_execution_context,
        Version {
            major: 2,
            minor: 2,
            patch: 8,
            ..
        } => ruby_2_2_8::get_execution_context,
        Version {
            major: 2,
            minor: 2,
            patch: 9,
            ..
        } => ruby_2_2_9::get_execution_context,
        Version {
            major: 2,
            minor: 2,
            patch: 10,
            ..
        } => ruby_2_2_10::get_execution_context,
        Version {
            major: 2,
            minor: 3,
            patch: 0,
            ..
        } => ruby_2_3_0::get_execution_context,
        Version {
            major: 2,
            minor: 3,
            patch: 1,
            ..
        } => ruby_2_3_1::get_execution_context,
        Version {
            major: 2,
            minor: 3,
            patch: 2,
            ..
        } => ruby_2_3_2::get_execution_context,
        Version {
            major: 2,
            minor: 3,
            patch: 3,
            ..
        } => ruby_2_3_3::get_execution_context,
        Version {
            major: 2,
            minor: 3,
            patch: 4,
            ..
        } => ruby_2_3_4::get_execution_context,
        Version {
            major: 2,
            minor: 3,
            patch: 5,
            ..
        } => ruby_2_3_5::get_execution_context,
        Version {
            major: 2,
            minor: 3,
            patch: 6,
            ..
        } => ruby_2_3_6::get_execution_context,
        Version {
            major: 2,
            minor: 3,
            patch: 7,
            ..
        } => ruby_2_3_7::get_execution_context,
        Version {
            major: 2,
            minor: 3,
            patch: 8,
            ..
        } => ruby_2_3_8::get_execution_context,
        Version {
            major: 2,
            minor: 4,
            patch: 0,
            ..
        } => ruby_2_4_0::get_execution_context,
        Version {
            major: 2,
            minor: 4,
            patch: 1,
            ..
        } => ruby_2_4_1::get_execution_context,
        Version {
            major: 2,
            minor: 4,
            patch: 2,
            ..
        } => ruby_2_4_2::get_execution_context,
        Version {
            major: 2,
            minor: 4,
            patch: 3,
            ..
        } => ruby_2_4_3::get_execution_context,
        Version {
            major: 2,
            minor: 4,
            patch: 4,
            ..
        } => ruby_2_4_4::get_execution_context,
        Version {
            major: 2,
            minor: 4,
            patch: 5,
            ..
        } => ruby_2_4_5::get_execution_context,
        Version {
            major: 2,
            minor: 4,
            patch: 6,
            ..
        } => ruby_2_4_6::get_execution_context,
        Version {
            major: 2,
            minor: 4,
            patch: 7,
            ..
        } => ruby_2_4_7::get_execution_context,
        Version {
            major: 2,
            minor: 4,
            patch: 8,
            ..
        } => ruby_2_4_8::get_execution_context,
        Version {
            major: 2,
            minor: 4,
            patch: 9,
            ..
        } => ruby_2_4_9::get_execution_context,
        Version {
            major: 2,
            minor: 4,
            patch: 10,
            ..
        } => ruby_2_4_10::get_execution_context,
        Version {
            major: 2,
            minor: 5,
            patch: 0,
            ..
        } => ruby_2_5_0::get_execution_context,
        Version {
            major: 2,
            minor: 5,
            patch: 1,
            ..
        } => ruby_2_5_1::get_execution_context,
        Version {
            major: 2,
            minor: 5,
            patch: 2,
            ..
        } => ruby_2_5_2::get_execution_context,
        Version {
            major: 2,
            minor: 5,
            patch: 3,
            ..
        } => ruby_2_5_3::get_execution_context,
        Version {
            major: 2,
            minor: 5,
            patch: 4,
            ..
        } => ruby_2_5_4::get_execution_context,
        Version {
            major: 2,
            minor: 5,
            patch: 5,
            ..
        } => ruby_2_5_5::get_execution_context,
        Version {
            major: 2,
            minor: 5,
            patch: 6,
            ..
        } => ruby_2_5_6::get_execution_context,
        Version {
            major: 2,
            minor: 5,
            patch: 7,
            ..
        } => ruby_2_5_7::get_execution_context,
        Version {
            major: 2,
            minor: 5,
            patch: 8,
            ..
        } => ruby_2_5_8::get_execution_context,
        Version {
            major: 2,
            minor: 5,
            patch: 9,
            ..
        } => ruby_2_5_9::get_execution_context,
        Version {
            major: 2,
            minor: 6,
            patch: 0,
            ..
        } => ruby_2_6_0::get_execution_context,
        Version {
            major: 2,
            minor: 6,
            patch: 1,
            ..
        } => ruby_2_6_1::get_execution_context,
        Version {
            major: 2,
            minor: 6,
            patch: 2,
            ..
        } => ruby_2_6_2::get_execution_context,
        Version {
            major: 2,
            minor: 6,
            patch: 3,
            ..
        } => ruby_2_6_3::get_execution_context,
        Version {
            major: 2,
            minor: 6,
            patch: 4,
            ..
        } => ruby_2_6_4::get_execution_context,
        Version {
            major: 2,
            minor: 6,
            patch: 5,
            ..
        } => ruby_2_6_5::get_execution_context,
        Version {
            major: 2,
            minor: 6,
            patch: 6,
            ..
        } => ruby_2_6_6::get_execution_context,
        Version {
            major: 2,
            minor: 6,
            patch: 7,
            ..
        } => ruby_2_6_7::get_execution_context,
        Version {
            major: 2,
            minor: 6,
            patch: 8,
            ..
        } => ruby_2_6_8::get_execution_context,
        Version {
            major: 2,
            minor: 6,
            patch: 9,
            ..
        } => ruby_2_6_9::get_execution_context,
        Version {
            major: 2,
            minor: 6,
            patch: 10,
            ..
        } => ruby_2_6_10::get_execution_context,
        Version {
            major: 2,
            minor: 7,
            patch: 0,
            ..
        } => ruby_2_7_0::get_execution_context,
        Version {
            major: 2,
            minor: 7,
            patch: 1,
            ..
        } => ruby_2_7_1::get_execution_context,
        Version {
            major: 2,
            minor: 7,
            patch: 2,
            ..
        } => ruby_2_7_2::get_execution_context,
        Version {
            major: 2,
            minor: 7,
            patch: 3,
            ..
        } => ruby_2_7_3::get_execution_context,
        Version {
            major: 2,
            minor: 7,
            patch: 4,
            ..
        } => ruby_2_7_4::get_execution_context,
        Version {
            major: 2,
            minor: 7,
            patch: 5,
            ..
        } => ruby_2_7_5::get_execution_context,
        Version {
            major: 2,
            minor: 7,
            patch: 6,
            ..
        } => ruby_2_7_6::get_execution_context,
        Version {
            major: 3,
            minor: 0,
            patch: 0,
            ..
        } => ruby_3_0_0::get_execution_context,
        Version {
            major: 3,
            minor: 0,
            patch: 1,
            ..
        } => ruby_3_0_1::get_execution_context,
        Version {
            major: 3,
            minor: 0,
            patch: 2,
            ..
        } => ruby_3_0_2::get_execution_context,
        Version {
            major: 3,
            minor: 0,
            patch: 3,
            ..
        } => ruby_3_0_3::get_execution_context,
        Version {
            major: 3,
            minor: 0,
            patch: 4,
            ..
        } => ruby_3_0_4::get_execution_context,
        Version {
            major: 3,
            minor: 1,
            patch: 0,
            ..
        } => ruby_3_1_0::get_execution_context,
        Version {
            major: 3,
            minor: 1,
            patch: 1,
            ..
        } => ruby_3_1_1::get_execution_context,
        Version {
            major: 3,
            minor: 1,
            patch: 2,
            ..
        } => ruby_3_1_2::get_execution_context,
        _ => panic!(
            "Ruby version not supported yet: {}. Please create a GitHub issue and we'll fix it!",
            version
        ),
    };
    // function(thread_address, vm_address, &source)
    Box::new(function)
}

pub fn is_maybe_thread_function(version: &Version) -> crate::core::types::IsMaybeThreadFn {
    let function = match version {
        Version {
            major: 1,
            minor: 9,
            patch: 1,
            ..
        } => ruby_1_9_1_0::is_maybe_thread,
        Version {
            major: 1,
            minor: 9,
            patch: 2,
            ..
        } => ruby_1_9_2_0::is_maybe_thread,
        Version {
            major: 1,
            minor: 9,
            patch: 3,
            ..
        } => ruby_1_9_3_0::is_maybe_thread,
        Version {
            major: 2,
            minor: 0,
            patch: 0,
            ..
        } => ruby_2_0_0_0::is_maybe_thread,
        Version {
            major: 2,
            minor: 1,
            patch: 0,
            ..
        } => ruby_2_1_0::is_maybe_thread,
        Version {
            major: 2,
            minor: 1,
            patch: 1,
            ..
        } => ruby_2_1_1::is_maybe_thread,
        Version {
            major: 2,
            minor: 1,
            patch: 2,
            ..
        } => ruby_2_1_2::is_maybe_thread,
        Version {
            major: 2,
            minor: 1,
            patch: 3,
            ..
        } => ruby_2_1_3::is_maybe_thread,
        Version {
            major: 2,
            minor: 1,
            patch: 4,
            ..
        } => ruby_2_1_4::is_maybe_thread,
        Version {
            major: 2,
            minor: 1,
            patch: 5,
            ..
        } => ruby_2_1_5::is_maybe_thread,
        Version {
            major: 2,
            minor: 1,
            patch: 6,
            ..
        } => ruby_2_1_6::is_maybe_thread,
        Version {
            major: 2,
            minor: 1,
            patch: 7,
            ..
        } => ruby_2_1_7::is_maybe_thread,
        Version {
            major: 2,
            minor: 1,
            patch: 8,
            ..
        } => ruby_2_1_8::is_maybe_thread,
        Version {
            major: 2,
            minor: 1,
            patch: 9,
            ..
        } => ruby_2_1_9::is_maybe_thread,
        Version {
            major: 2,
            minor: 1,
            patch: 10,
            ..
        } => ruby_2_1_10::is_maybe_thread,
        Version {
            major: 2,
            minor: 2,
            patch: 0,
            ..
        } => ruby_2_2_0::is_maybe_thread,
        Version {
            major: 2,
            minor: 2,
            patch: 1,
            ..
        } => ruby_2_2_1::is_maybe_thread,
        Version {
            major: 2,
            minor: 2,
            patch: 2,
            ..
        } => ruby_2_2_2::is_maybe_thread,
        Version {
            major: 2,
            minor: 2,
            patch: 3,
            ..
        } => ruby_2_2_3::is_maybe_thread,
        Version {
            major: 2,
            minor: 2,
            patch: 4,
            ..
        } => ruby_2_2_4::is_maybe_thread,
        Version {
            major: 2,
            minor: 2,
            patch: 5,
            ..
        } => ruby_2_2_5::is_maybe_thread,
        Version {
            major: 2,
            minor: 2,
            patch: 6,
            ..
        } => ruby_2_2_6::is_maybe_thread,
        Version {
            major: 2,
            minor: 2,
            patch: 7,
            ..
        } => ruby_2_2_7::is_maybe_thread,
        Version {
            major: 2,
            minor: 2,
            patch: 8,
            ..
        } => ruby_2_2_8::is_maybe_thread,
        Version {
            major: 2,
            minor: 2,
            patch: 9,
            ..
        } => ruby_2_2_9::is_maybe_thread,
        Version {
            major: 2,
            minor: 2,
            patch: 10,
            ..
        } => ruby_2_2_10::is_maybe_thread,
        Version {
            major: 2,
            minor: 3,
            patch: 0,
            ..
        } => ruby_2_3_0::is_maybe_thread,
        Version {
            major: 2,
            minor: 3,
            patch: 1,
            ..
        } => ruby_2_3_1::is_maybe_thread,
        Version {
            major: 2,
            minor: 3,
            patch: 2,
            ..
        } => ruby_2_3_2::is_maybe_thread,
        Version {
            major: 2,
            minor: 3,
            patch: 3,
            ..
        } => ruby_2_3_3::is_maybe_thread,
        Version {
            major: 2,
            minor: 3,
            patch: 4,
            ..
        } => ruby_2_3_4::is_maybe_thread,
        Version {
            major: 2,
            minor: 3,
            patch: 5,
            ..
        } => ruby_2_3_5::is_maybe_thread,
        Version {
            major: 2,
            minor: 3,
            patch: 6,
            ..
        } => ruby_2_3_6::is_maybe_thread,
        Version {
            major: 2,
            minor: 3,
            patch: 7,
            ..
        } => ruby_2_3_7::is_maybe_thread,
        Version {
            major: 2,
            minor: 3,
            patch: 8,
            ..
        } => ruby_2_3_8::is_maybe_thread,
        Version {
            major: 2,
            minor: 4,
            patch: 0,
            ..
        } => ruby_2_4_0::is_maybe_thread,
        Version {
            major: 2,
            minor: 4,
            patch: 1,
            ..
        } => ruby_2_4_1::is_maybe_thread,
        Version {
            major: 2,
            minor: 4,
            patch: 2,
            ..
        } => ruby_2_4_2::is_maybe_thread,
        Version {
            major: 2,
            minor: 4,
            patch: 3,
            ..
        } => ruby_2_4_3::is_maybe_thread,
        Version {
            major: 2,
            minor: 4,
            patch: 4,
            ..
        } => ruby_2_4_4::is_maybe_thread,
        Version {
            major: 2,
            minor: 4,
            patch: 5,
            ..
        } => ruby_2_4_5::is_maybe_thread,
        Version {
            major: 2,
            minor: 4,
            patch: 6,
            ..
        } => ruby_2_4_6::is_maybe_thread,
        Version {
            major: 2,
            minor: 4,
            patch: 7,
            ..
        } => ruby_2_4_7::is_maybe_thread,
        Version {
            major: 2,
            minor: 4,
            patch: 8,
            ..
        } => ruby_2_4_8::is_maybe_thread,
        Version {
            major: 2,
            minor: 4,
            patch: 9,
            ..
        } => ruby_2_4_9::is_maybe_thread,
        Version {
            major: 2,
            minor: 4,
            patch: 10,
            ..
        } => ruby_2_4_10::is_maybe_thread,
        Version {
            major: 2,
            minor: 5,
            patch: 0,
            ..
        } => ruby_2_5_0::is_maybe_thread,
        Version {
            major: 2,
            minor: 5,
            patch: 1,
            ..
        } => ruby_2_5_1::is_maybe_thread,
        Version {
            major: 2,
            minor: 5,
            patch: 2,
            ..
        } => ruby_2_5_2::is_maybe_thread,
        Version {
            major: 2,
            minor: 5,
            patch: 3,
            ..
        } => ruby_2_5_3::is_maybe_thread,
        Version {
            major: 2,
            minor: 5,
            patch: 4,
            ..
        } => ruby_2_5_4::is_maybe_thread,
        Version {
            major: 2,
            minor: 5,
            patch: 5,
            ..
        } => ruby_2_5_5::is_maybe_thread,
        Version {
            major: 2,
            minor: 5,
            patch: 6,
            ..
        } => ruby_2_5_6::is_maybe_thread,
        Version {
            major: 2,
            minor: 5,
            patch: 7,
            ..
        } => ruby_2_5_7::is_maybe_thread,
        Version {
            major: 2,
            minor: 5,
            patch: 8,
            ..
        } => ruby_2_5_8::is_maybe_thread,
        Version {
            major: 2,
            minor: 5,
            patch: 9,
            ..
        } => ruby_2_5_9::is_maybe_thread,
        Version {
            major: 2,
            minor: 6,
            patch: 0,
            ..
        } => ruby_2_6_0::is_maybe_thread,
        Version {
            major: 2,
            minor: 6,
            patch: 1,
            ..
        } => ruby_2_6_1::is_maybe_thread,
        Version {
            major: 2,
            minor: 6,
            patch: 2,
            ..
        } => ruby_2_6_2::is_maybe_thread,
        Version {
            major: 2,
            minor: 6,
            patch: 3,
            ..
        } => ruby_2_6_3::is_maybe_thread,
        Version {
            major: 2,
            minor: 6,
            patch: 4,
            ..
        } => ruby_2_6_4::is_maybe_thread,
        Version {
            major: 2,
            minor: 6,
            patch: 5,
            ..
        } => ruby_2_6_5::is_maybe_thread,
        Version {
            major: 2,
            minor: 6,
            patch: 6,
            ..
        } => ruby_2_6_6::is_maybe_thread,
        Version {
            major: 2,
            minor: 6,
            patch: 7,
            ..
        } => ruby_2_6_7::is_maybe_thread,
        Version {
            major: 2,
            minor: 6,
            patch: 8,
            ..
        } => ruby_2_6_8::is_maybe_thread,
        Version {
            major: 2,
            minor: 6,
            patch: 9,
            ..
        } => ruby_2_6_9::is_maybe_thread,
        Version {
            major: 2,
            minor: 6,
            patch: 10,
            ..
        } => ruby_2_6_10::is_maybe_thread,
        Version {
            major: 2,
            minor: 7,
            patch: 0,
            ..
        } => ruby_2_7_0::is_maybe_thread,
        Version {
            major: 2,
            minor: 7,
            patch: 1,
            ..
        } => ruby_2_7_1::is_maybe_thread,
        Version {
            major: 2,
            minor: 7,
            patch: 2,
            ..
        } => ruby_2_7_2::is_maybe_thread,
        Version {
            major: 2,
            minor: 7,
            patch: 3,
            ..
        } => ruby_2_7_3::is_maybe_thread,
        Version {
            major: 2,
            minor: 7,
            patch: 4,
            ..
        } => ruby_2_7_4::is_maybe_thread,
        Version {
            major: 2,
            minor: 7,
            patch: 5,
            ..
        } => ruby_2_7_5::is_maybe_thread,
        Version {
            major: 2,
            minor: 7,
            patch: 6,
            ..
        } => ruby_2_7_6::is_maybe_thread,
        Version {
            major: 3,
            minor: 0,
            patch: 0,
            ..
        } => ruby_3_0_0::is_maybe_thread,
        Version {
            major: 3,
            minor: 0,
            patch: 1,
            ..
        } => ruby_3_0_1::is_maybe_thread,
        Version {
            major: 3,
            minor: 0,
            patch: 2,
            ..
        } => ruby_3_0_2::is_maybe_thread,
        Version {
            major: 3,
            minor: 0,
            patch: 3,
            ..
        } => ruby_3_0_3::is_maybe_thread,
        Version {
            major: 3,
            minor: 0,
            patch: 4,
            ..
        } => ruby_3_0_4::is_maybe_thread,
        Version {
            major: 3,
            minor: 1,
            patch: 0,
            ..
        } => ruby_3_1_0::is_maybe_thread,
        Version {
            major: 3,
            minor: 1,
            patch: 1,
            ..
        } => ruby_3_1_1::is_maybe_thread,
        Version {
            major: 3,
            minor: 1,
            patch: 2,
            ..
        } => ruby_3_1_2::is_maybe_thread,
        _ => panic!(
            "Ruby version not supported yet: {}. Please create a GitHub issue and we'll fix it!",
            version
        ),
    };
    Box::new(function)
}

pub fn get_stack_trace_function(version: &Version) -> crate::core::types::StackTraceFn {
    let stack_trace_function = match version {
        Version {
            major: 1,
            minor: 9,
            patch: 1,
            ..
        } => ruby_1_9_1_0::get_stack_trace,
        Version {
            major: 1,
            minor: 9,
            patch: 2,
            ..
        } => ruby_1_9_2_0::get_stack_trace,
        Version {
            major: 1,
            minor: 9,
            patch: 3,
            ..
        } => ruby_1_9_3_0::get_stack_trace,
        Version {
            major: 2,
            minor: 0,
            patch: 0,
            ..
        } => ruby_2_0_0_0::get_stack_trace,
        Version {
            major: 2,
            minor: 1,
            patch: 0,
            ..
        } => ruby_2_1_0::get_stack_trace,
        Version {
            major: 2,
            minor: 1,
            patch: 1,
            ..
        } => ruby_2_1_1::get_stack_trace,
        Version {
            major: 2,
            minor: 1,
            patch: 2,
            ..
        } => ruby_2_1_2::get_stack_trace,
        Version {
            major: 2,
            minor: 1,
            patch: 3,
            ..
        } => ruby_2_1_3::get_stack_trace,
        Version {
            major: 2,
            minor: 1,
            patch: 4,
            ..
        } => ruby_2_1_4::get_stack_trace,
        Version {
            major: 2,
            minor: 1,
            patch: 5,
            ..
        } => ruby_2_1_5::get_stack_trace,
        Version {
            major: 2,
            minor: 1,
            patch: 6,
            ..
        } => ruby_2_1_6::get_stack_trace,
        Version {
            major: 2,
            minor: 1,
            patch: 7,
            ..
        } => ruby_2_1_7::get_stack_trace,
        Version {
            major: 2,
            minor: 1,
            patch: 8,
            ..
        } => ruby_2_1_8::get_stack_trace,
        Version {
            major: 2,
            minor: 1,
            patch: 9,
            ..
        } => ruby_2_1_9::get_stack_trace,
        Version {
            major: 2,
            minor: 1,
            patch: 10,
            ..
        } => ruby_2_1_10::get_stack_trace,
        Version {
            major: 2,
            minor: 2,
            patch: 0,
            ..
        } => ruby_2_2_0::get_stack_trace,
        Version {
            major: 2,
            minor: 2,
            patch: 1,
            ..
        } => ruby_2_2_1::get_stack_trace,
        Version {
            major: 2,
            minor: 2,
            patch: 2,
            ..
        } => ruby_2_2_2::get_stack_trace,
        Version {
            major: 2,
            minor: 2,
            patch: 3,
            ..
        } => ruby_2_2_3::get_stack_trace,
        Version {
            major: 2,
            minor: 2,
            patch: 4,
            ..
        } => ruby_2_2_4::get_stack_trace,
        Version {
            major: 2,
            minor: 2,
            patch: 5,
            ..
        } => ruby_2_2_5::get_stack_trace,
        Version {
            major: 2,
            minor: 2,
            patch: 6,
            ..
        } => ruby_2_2_6::get_stack_trace,
        Version {
            major: 2,
            minor: 2,
            patch: 7,
            ..
        } => ruby_2_2_7::get_stack_trace,
        Version {
            major: 2,
            minor: 2,
            patch: 8,
            ..
        } => ruby_2_2_8::get_stack_trace,
        Version {
            major: 2,
            minor: 2,
            patch: 9,
            ..
        } => ruby_2_2_9::get_stack_trace,
        Version {
            major: 2,
            minor: 2,
            patch: 10,
            ..
        } => ruby_2_2_10::get_stack_trace,
        Version {
            major: 2,
            minor: 3,
            patch: 0,
            ..
        } => ruby_2_3_0::get_stack_trace,
        Version {
            major: 2,
            minor: 3,
            patch: 1,
            ..
        } => ruby_2_3_1::get_stack_trace,
        Version {
            major: 2,
            minor: 3,
            patch: 2,
            ..
        } => ruby_2_3_2::get_stack_trace,
        Version {
            major: 2,
            minor: 3,
            patch: 3,
            ..
        } => ruby_2_3_3::get_stack_trace,
        Version {
            major: 2,
            minor: 3,
            patch: 4,
            ..
        } => ruby_2_3_4::get_stack_trace,
        Version {
            major: 2,
            minor: 3,
            patch: 5,
            ..
        } => ruby_2_3_5::get_stack_trace,
        Version {
            major: 2,
            minor: 3,
            patch: 6,
            ..
        } => ruby_2_3_6::get_stack_trace,
        Version {
            major: 2,
            minor: 3,
            patch: 7,
            ..
        } => ruby_2_3_7::get_stack_trace,
        Version {
            major: 2,
            minor: 3,
            patch: 8,
            ..
        } => ruby_2_3_8::get_stack_trace,
        Version {
            major: 2,
            minor: 4,
            patch: 0,
            ..
        } => ruby_2_4_0::get_stack_trace,
        Version {
            major: 2,
            minor: 4,
            patch: 1,
            ..
        } => ruby_2_4_1::get_stack_trace,
        Version {
            major: 2,
            minor: 4,
            patch: 2,
            ..
        } => ruby_2_4_2::get_stack_trace,
        Version {
            major: 2,
            minor: 4,
            patch: 3,
            ..
        } => ruby_2_4_3::get_stack_trace,
        Version {
            major: 2,
            minor: 4,
            patch: 4,
            ..
        } => ruby_2_4_4::get_stack_trace,
        Version {
            major: 2,
            minor: 4,
            patch: 5,
            ..
        } => ruby_2_4_5::get_stack_trace,
        Version {
            major: 2,
            minor: 4,
            patch: 6,
            ..
        } => ruby_2_4_6::get_stack_trace,
        Version {
            major: 2,
            minor: 4,
            patch: 7,
            ..
        } => ruby_2_4_7::get_stack_trace,
        Version {
            major: 2,
            minor: 4,
            patch: 8,
            ..
        } => ruby_2_4_8::get_stack_trace,
        Version {
            major: 2,
            minor: 4,
            patch: 9,
            ..
        } => ruby_2_4_9::get_stack_trace,
        Version {
            major: 2,
            minor: 4,
            patch: 10,
            ..
        } => ruby_2_4_10::get_stack_trace,
        Version {
            major: 2,
            minor: 5,
            patch: 0,
            ..
        } => ruby_2_5_0::get_stack_trace,
        Version {
            major: 2,
            minor: 5,
            patch: 1,
            ..
        } => ruby_2_5_1::get_stack_trace,
        Version {
            major: 2,
            minor: 5,
            patch: 2,
            ..
        } => ruby_2_5_2::get_stack_trace,
        Version {
            major: 2,
            minor: 5,
            patch: 3,
            ..
        } => ruby_2_5_3::get_stack_trace,
        Version {
            major: 2,
            minor: 5,
            patch: 4,
            ..
        } => ruby_2_5_4::get_stack_trace,
        Version {
            major: 2,
            minor: 5,
            patch: 5,
            ..
        } => ruby_2_5_5::get_stack_trace,
        Version {
            major: 2,
            minor: 5,
            patch: 6,
            ..
        } => ruby_2_5_6::get_stack_trace,
        Version {
            major: 2,
            minor: 5,
            patch: 7,
            ..
        } => ruby_2_5_7::get_stack_trace,
        Version {
            major: 2,
            minor: 5,
            patch: 8,
            ..
        } => ruby_2_5_8::get_stack_trace,
        Version {
            major: 2,
            minor: 5,
            patch: 9,
            ..
        } => ruby_2_5_9::get_stack_trace,
        Version {
            major: 2,
            minor: 6,
            patch: 0,
            ..
        } => ruby_2_6_0::get_stack_trace,
        Version {
            major: 2,
            minor: 6,
            patch: 1,
            ..
        } => ruby_2_6_1::get_stack_trace,
        Version {
            major: 2,
            minor: 6,
            patch: 2,
            ..
        } => ruby_2_6_2::get_stack_trace,
        Version {
            major: 2,
            minor: 6,
            patch: 3,
            ..
        } => ruby_2_6_3::get_stack_trace,
        Version {
            major: 2,
            minor: 6,
            patch: 4,
            ..
        } => ruby_2_6_4::get_stack_trace,
        Version {
            major: 2,
            minor: 6,
            patch: 5,
            ..
        } => ruby_2_6_5::get_stack_trace,
        Version {
            major: 2,
            minor: 6,
            patch: 6,
            ..
        } => ruby_2_6_6::get_stack_trace,
        Version {
            major: 2,
            minor: 6,
            patch: 7,
            ..
        } => ruby_2_6_7::get_stack_trace,
        Version {
            major: 2,
            minor: 6,
            patch: 8,
            ..
        } => ruby_2_6_8::get_stack_trace,
        Version {
            major: 2,
            minor: 6,
            patch: 9,
            ..
        } => ruby_2_6_9::get_stack_trace,
        Version {
            major: 2,
            minor: 6,
            patch: 10,
            ..
        } => ruby_2_6_10::get_stack_trace,
        Version {
            major: 2,
            minor: 7,
            patch: 0,
            ..
        } => ruby_2_7_0::get_stack_trace,
        Version {
            major: 2,
            minor: 7,
            patch: 1,
            ..
        } => ruby_2_7_1::get_stack_trace,
        Version {
            major: 2,
            minor: 7,
            patch: 2,
            ..
        } => ruby_2_7_2::get_stack_trace,
        Version {
            major: 2,
            minor: 7,
            patch: 3,
            ..
        } => ruby_2_7_3::get_stack_trace,
        Version {
            major: 2,
            minor: 7,
            patch: 4,
            ..
        } => ruby_2_7_4::get_stack_trace,
        Version {
            major: 2,
            minor: 7,
            patch: 5,
            ..
        } => ruby_2_7_5::get_stack_trace,
        Version {
            major: 2,
            minor: 7,
            patch: 6,
            ..
        } => ruby_2_7_6::get_stack_trace,
        Version {
            major: 3,
            minor: 0,
            patch: 0,
            ..
        } => ruby_3_0_0::get_stack_trace,
        Version {
            major: 3,
            minor: 0,
            patch: 1,
            ..
        } => ruby_3_0_1::get_stack_trace,
        Version {
            major: 3,
            minor: 0,
            patch: 2,
            ..
        } => ruby_3_0_2::get_stack_trace,
        Version {
            major: 3,
            minor: 0,
            patch: 3,
            ..
        } => ruby_3_0_3::get_stack_trace,
        Version {
            major: 3,
            minor: 0,
            patch: 4,
            ..
        } => ruby_3_0_4::get_stack_trace,
        Version {
            major: 3,
            minor: 1,
            patch: 0,
            ..
        } => ruby_3_1_0::get_stack_trace,
        Version {
            major: 3,
            minor: 1,
            patch: 1,
            ..
        } => ruby_3_1_1::get_stack_trace,
        Version {
            major: 3,
            minor: 1,
            patch: 2,
            ..
        } => ruby_3_1_2::get_stack_trace,
        _ => panic!(
            "Ruby version not supported yet: {}. Please create a GitHub issue and we'll fix it!",
            version
        ),
    };
    Box::new(stack_trace_function)
}

#[cfg(not(debug_assertions))]
#[cfg(test)]
mod tests {
    use rbspy_testdata::*;

    use crate::core::ruby_version;
    use crate::core::types::StackFrame;

    fn real_stack_trace_1_9_3() -> Vec<StackFrame> {
        vec![
            StackFrame::unknown_c_function(),
            StackFrame {
                name: "aaa".to_string(),
                relative_path: "ci/ruby-programs/infinite.rb".to_string(),
                absolute_path: Some(
                    "/home/bork/work/rbspy/ci/ruby-programs/infinite.rb".to_string(),
                ),
                lineno: 2,
            },
            StackFrame {
                name: "bbb".to_string(),
                relative_path: "ci/ruby-programs/infinite.rb".to_string(),
                absolute_path: Some(
                    "/home/bork/work/rbspy/ci/ruby-programs/infinite.rb".to_string(),
                ),
                lineno: 6,
            },
            StackFrame {
                name: "ccc".to_string(),
                relative_path: "ci/ruby-programs/infinite.rb".to_string(),
                absolute_path: Some(
                    "/home/bork/work/rbspy/ci/ruby-programs/infinite.rb".to_string(),
                ),
                lineno: 10,
            },
            StackFrame {
                name: "block in <main>".to_string(),
                relative_path: "ci/ruby-programs/infinite.rb".to_string(),
                absolute_path: Some(
                    "/home/bork/work/rbspy/ci/ruby-programs/infinite.rb".to_string(),
                ),
                lineno: 14,
            },
            StackFrame::unknown_c_function(),
            StackFrame::unknown_c_function(),
            StackFrame {
                name: "<main>".to_string(),
                relative_path: "ci/ruby-programs/infinite.rb".to_string(),
                absolute_path: Some(
                    "/home/bork/work/rbspy/ci/ruby-programs/infinite.rb".to_string(),
                ),
                lineno: 13,
            },
            StackFrame::unknown_c_function(),
        ]
    }

    fn real_stack_trace_2_7_2() -> Vec<StackFrame> {
        vec![
            StackFrame {
                name: "sleep [c function]".to_string(),
                relative_path: "(unknown)".to_string(),
                absolute_path: None,
                lineno: 0,
            },
            StackFrame {
                name: "aaa".to_string(),
                relative_path: "ci/ruby-programs/infinite.rb".to_string(),
                absolute_path: Some("/vagrant/ci/ruby-programs/infinite.rb".to_string()),
                lineno: 3,
            },
            StackFrame {
                name: "bbb".to_string(),
                relative_path: "ci/ruby-programs/infinite.rb".to_string(),
                absolute_path: Some("/vagrant/ci/ruby-programs/infinite.rb".to_string()),
                lineno: 7,
            },
            StackFrame {
                name: "ccc".to_string(),
                relative_path: "ci/ruby-programs/infinite.rb".to_string(),
                absolute_path: Some("/vagrant/ci/ruby-programs/infinite.rb".to_string()),
                lineno: 11,
            },
            StackFrame {
                name: "block in <main>".to_string(),
                relative_path: "ci/ruby-programs/infinite.rb".to_string(),
                absolute_path: Some("/vagrant/ci/ruby-programs/infinite.rb".to_string()),
                lineno: 15,
            },
            StackFrame {
                name: "loop [c function]".to_string(),
                relative_path: "(unknown)".to_string(),
                absolute_path: None,
                lineno: 0,
            },
        ]
    }

    fn real_stack_trace_3_1_0() -> Vec<StackFrame> {
        vec![
            StackFrame {
                name: "sleep [c function]".to_string(),
                relative_path: "(unknown)".to_string(),
                absolute_path: None,
                lineno: 0,
            },
            StackFrame {
                name: "aaa".to_string(),
                relative_path: "ci/ruby-programs/infinite.rb".to_string(),
                absolute_path: Some(
                    "/home/acj/workspace/rbspy/ci/ruby-programs/infinite.rb".to_string(),
                ),
                lineno: 3,
            },
            StackFrame {
                name: "bbb".to_string(),
                relative_path: "ci/ruby-programs/infinite.rb".to_string(),
                absolute_path: Some(
                    "/home/acj/workspace/rbspy/ci/ruby-programs/infinite.rb".to_string(),
                ),
                lineno: 7,
            },
            StackFrame {
                name: "ccc".to_string(),
                relative_path: "ci/ruby-programs/infinite.rb".to_string(),
                absolute_path: Some(
                    "/home/acj/workspace/rbspy/ci/ruby-programs/infinite.rb".to_string(),
                ),
                lineno: 11,
            },
            StackFrame {
                name: "block in <main>".to_string(),
                relative_path: "ci/ruby-programs/infinite.rb".to_string(),
                absolute_path: Some(
                    "/home/acj/workspace/rbspy/ci/ruby-programs/infinite.rb".to_string(),
                ),
                lineno: 15,
            },
            StackFrame {
                name: "loop [c function]".to_string(),
                relative_path: "(unknown)".to_string(),
                absolute_path: None,
                lineno: 0,
            },
        ]
    }

    fn real_stack_trace_main() -> Vec<StackFrame> {
        vec![
            StackFrame::unknown_c_function(),
            StackFrame {
                name: "aaa".to_string(),
                relative_path: "ci/ruby-programs/infinite.rb".to_string(),
                absolute_path: Some(
                    "/home/bork/work/rbspy/ci/ruby-programs/infinite.rb".to_string(),
                ),
                lineno: 2,
            },
            StackFrame {
                name: "bbb".to_string(),
                relative_path: "ci/ruby-programs/infinite.rb".to_string(),
                absolute_path: Some(
                    "/home/bork/work/rbspy/ci/ruby-programs/infinite.rb".to_string(),
                ),
                lineno: 6,
            },
            StackFrame {
                name: "ccc".to_string(),
                relative_path: "ci/ruby-programs/infinite.rb".to_string(),
                absolute_path: Some(
                    "/home/bork/work/rbspy/ci/ruby-programs/infinite.rb".to_string(),
                ),
                lineno: 10,
            },
            StackFrame {
                name: "block in <main>".to_string(),
                relative_path: "ci/ruby-programs/infinite.rb".to_string(),
                absolute_path: Some(
                    "/home/bork/work/rbspy/ci/ruby-programs/infinite.rb".to_string(),
                ),
                lineno: 14,
            },
            StackFrame::unknown_c_function(),
            StackFrame {
                name: "<main>".to_string(),
                relative_path: "ci/ruby-programs/infinite.rb".to_string(),
                absolute_path: Some(
                    "/home/bork/work/rbspy/ci/ruby-programs/infinite.rb".to_string(),
                ),
                lineno: 13,
            },
        ]
    }

    fn real_stack_trace() -> Vec<StackFrame> {
        vec![
            StackFrame::unknown_c_function(),
            StackFrame {
                name: "aaa".to_string(),
                relative_path: "ci/ruby-programs/infinite.rb".to_string(),
                absolute_path: Some(
                    "/home/bork/work/rbspy/ci/ruby-programs/infinite.rb".to_string(),
                ),
                lineno: 2,
            },
            StackFrame {
                name: "bbb".to_string(),
                relative_path: "ci/ruby-programs/infinite.rb".to_string(),
                absolute_path: Some(
                    "/home/bork/work/rbspy/ci/ruby-programs/infinite.rb".to_string(),
                ),
                lineno: 6,
            },
            StackFrame {
                name: "ccc".to_string(),
                relative_path: "ci/ruby-programs/infinite.rb".to_string(),
                absolute_path: Some(
                    "/home/bork/work/rbspy/ci/ruby-programs/infinite.rb".to_string(),
                ),
                lineno: 10,
            },
            StackFrame {
                name: "block in <main>".to_string(),
                relative_path: "ci/ruby-programs/infinite.rb".to_string(),
                absolute_path: Some(
                    "/home/bork/work/rbspy/ci/ruby-programs/infinite.rb".to_string(),
                ),
                lineno: 14,
            },
            StackFrame::unknown_c_function(),
        ]
    }

    // These tests on core dumps don't work on 32bit platforms (error is
    // "Not enough memory resources are available to complete this operation.")
    // disable.
    #[cfg(target_pointer_width = "64")]
    #[test]
    fn test_get_ruby_stack_trace_1_9_3() {
        let current_thread_addr = 0x823930;
        let stack_trace = ruby_version::ruby_1_9_3_0::get_stack_trace::<CoreDump>(
            current_thread_addr,
            0,
            None,
            &coredump_1_9_3(),
            0,
        )
        .unwrap();
        assert_eq!(real_stack_trace_1_9_3(), stack_trace.trace);
    }

    #[cfg(target_pointer_width = "64")]
    #[test]
    fn test_get_ruby_stack_trace_2_1_6() {
        let current_thread_addr = 0x562658abd7f0;
        let stack_trace = ruby_version::ruby_2_1_6::get_stack_trace::<CoreDump>(
            current_thread_addr,
            0,
            None,
            &coredump_2_1_6(),
            0,
        )
        .unwrap();
        assert_eq!(real_stack_trace_main(), stack_trace.trace);
    }

    #[cfg(target_pointer_width = "64")]
    #[test]
    fn test_get_ruby_stack_trace_2_1_6_2() {
        // this stack is from a ruby program that is just running `select`
        let current_thread_addr = 0x562efcd577f0;
        let stack_trace = ruby_version::ruby_2_1_6::get_stack_trace(
            current_thread_addr,
            0,
            None,
            &coredump_2_1_6_c_function(),
            0,
        )
        .unwrap();
        assert_eq!(vec!(StackFrame::unknown_c_function()), stack_trace.trace);
    }

    #[cfg(target_pointer_width = "64")]
    #[test]
    fn test_get_ruby_stack_trace_2_4_0() {
        let current_thread_addr = 0x55df44959920;
        let stack_trace = ruby_version::ruby_2_4_0::get_stack_trace::<CoreDump>(
            current_thread_addr,
            0,
            None,
            &coredump_2_4_0(),
            0,
        )
        .unwrap();
        assert_eq!(real_stack_trace(), stack_trace.trace);
    }

    #[cfg(target_pointer_width = "64")]
    #[test]
    fn test_get_ruby_stack_trace_2_5_0() {
        let current_thread_addr = 0x55dd8c3b7758;
        let stack_trace = ruby_version::ruby_2_5_0::get_stack_trace::<CoreDump>(
            current_thread_addr,
            0,
            None,
            &coredump_2_5_0(),
            0,
        )
        .unwrap();
        assert_eq!(real_stack_trace(), stack_trace.trace);
    }

    #[cfg(target_pointer_width = "64")]
    #[test]
    fn test_get_ruby_stack_trace_2_7_2() {
        let current_thread_addr = 0x7fdd8d626070;
        let global_symbols_addr = Some(0x7fdd8d60eb80);
        let stack_trace = ruby_version::ruby_2_7_2::get_stack_trace::<CoreDump>(
            current_thread_addr,
            0,
            global_symbols_addr,
            &coredump_2_7_2(),
            0,
        )
        .unwrap();
        assert_eq!(real_stack_trace_2_7_2(), stack_trace.trace);
    }

    #[cfg(target_pointer_width = "64")]
    #[test]
    fn test_get_ruby_stack_trace_2_7_3() {
        let current_thread_addr = 0x7fdd8d626070;
        let global_symbols_addr = Some(0x7fdd8d60eb80);
        let stack_trace = ruby_version::ruby_2_7_3::get_stack_trace::<CoreDump>(
            current_thread_addr,
            0,
            global_symbols_addr,
            &coredump_2_7_2(),
            0,
        )
        .unwrap();
        assert_eq!(real_stack_trace_2_7_2(), stack_trace.trace);
    }

    #[cfg(target_pointer_width = "64")]
    #[test]
    fn test_get_ruby_stack_trace_2_7_4() {
        let current_thread_addr = 0x7fdd8d626070;
        let global_symbols_addr = Some(0x7fdd8d60eb80);
        let stack_trace = ruby_version::ruby_2_7_4::get_stack_trace::<CoreDump>(
            current_thread_addr,
            0,
            global_symbols_addr,
            &coredump_2_7_2(),
            0,
        )
        .unwrap();
        assert_eq!(real_stack_trace_2_7_2(), stack_trace.trace);
    }

    #[cfg(target_pointer_width = "64")]
    #[test]
    fn test_get_ruby_stack_trace_2_7_5() {
        let current_thread_addr = 0x7fdd8d626070;
        let global_symbols_addr = Some(0x7fdd8d60eb80);
        let stack_trace = ruby_version::ruby_2_7_5::get_stack_trace::<CoreDump>(
            current_thread_addr,
            0,
            global_symbols_addr,
            &coredump_2_7_2(),
            0,
        )
        .unwrap();
        assert_eq!(real_stack_trace_2_7_2(), stack_trace.trace);
    }

    #[cfg(target_pointer_width = "64")]
    #[test]
    fn test_get_ruby_stack_trace_2_7_6() {
        let current_thread_addr = 0x7fdd8d626070;
        let global_symbols_addr = Some(0x7fdd8d60eb80);
        let stack_trace = ruby_version::ruby_2_7_6::get_stack_trace::<CoreDump>(
            current_thread_addr,
            0,
            global_symbols_addr,
            &coredump_2_7_2(),
            0,
        )
        .unwrap();
        assert_eq!(real_stack_trace_2_7_2(), stack_trace.trace);
    }

    #[cfg(target_pointer_width = "64")]
    #[test]
    fn test_get_ruby_stack_trace_3_0_0() {
        let source = coredump_3_0_0();
        let vm_addr = 0x7fdacdab7470;
        let global_symbols_addr = Some(0x7fdacdaa9d80);
        let stack_trace = ruby_version::ruby_3_0_0::get_stack_trace::<CoreDump>(
            0,
            vm_addr,
            global_symbols_addr,
            &source,
            0,
        )
        .unwrap();
        assert_eq!(real_stack_trace_2_7_2(), stack_trace.trace);
    }

    #[cfg(target_pointer_width = "64")]
    #[test]
    fn test_get_ruby_stack_trace_3_0_1() {
        let source = coredump_3_0_0();
        let vm_addr = 0x7fdacdab7470;
        let global_symbols_addr = Some(0x7fdacdaa9d80);
        let stack_trace = ruby_version::ruby_3_0_1::get_stack_trace::<CoreDump>(
            0,
            vm_addr,
            global_symbols_addr,
            &source,
            0,
        )
        .unwrap();
        assert_eq!(real_stack_trace_2_7_2(), stack_trace.trace);
    }

    #[cfg(target_pointer_width = "64")]
    #[test]
    fn test_get_ruby_stack_trace_3_0_2() {
        let source = coredump_3_0_0();
        let vm_addr = 0x7fdacdab7470;
        let global_symbols_addr = Some(0x7fdacdaa9d80);
        let stack_trace = ruby_version::ruby_3_0_2::get_stack_trace::<CoreDump>(
            0,
            vm_addr,
            global_symbols_addr,
            &source,
            0,
        )
        .unwrap();
        assert_eq!(real_stack_trace_2_7_2(), stack_trace.trace);
    }

    #[cfg(target_pointer_width = "64")]
    #[test]
    fn test_get_ruby_stack_trace_3_0_3() {
        let source = coredump_3_0_0();
        let vm_addr = 0x7fdacdab7470;
        let global_symbols_addr = Some(0x7fdacdaa9d80);
        let stack_trace = ruby_version::ruby_3_0_3::get_stack_trace::<CoreDump>(
            0,
            vm_addr,
            global_symbols_addr,
            &source,
            0,
        )
        .unwrap();
        assert_eq!(real_stack_trace_2_7_2(), stack_trace.trace);
    }

    #[cfg(target_pointer_width = "64")]
    #[test]
    fn test_get_ruby_stack_trace_3_0_4() {
        let source = coredump_3_0_0();
        let vm_addr = 0x7fdacdab7470;
        let global_symbols_addr = Some(0x7fdacdaa9d80);
        let stack_trace = ruby_version::ruby_3_0_4::get_stack_trace::<CoreDump>(
            0,
            vm_addr,
            global_symbols_addr,
            &source,
            0,
        )
        .unwrap();
        assert_eq!(real_stack_trace_2_7_2(), stack_trace.trace);
    }

    #[cfg(target_pointer_width = "64")]
    #[test]
    fn test_get_ruby_stack_trace_3_1_0() {
        let source = coredump_3_1_0();
        let vm_addr = 0x7f0dc0c83c58;
        let global_symbols_addr = Some(0x7f0dc0c75e80);
        let stack_trace = ruby_version::ruby_3_1_0::get_stack_trace::<CoreDump>(
            0,
            vm_addr,
            global_symbols_addr,
            &source,
            0,
        )
        .unwrap();
        assert_eq!(real_stack_trace_3_1_0(), stack_trace.trace);
    }

    #[cfg(target_pointer_width = "64")]
    #[test]
    fn test_get_ruby_stack_trace_3_1_1() {
        let source = coredump_3_1_0();
        let vm_addr = 0x7f0dc0c83c58;
        let global_symbols_addr = Some(0x7f0dc0c75e80);
        let stack_trace = ruby_version::ruby_3_1_1::get_stack_trace::<CoreDump>(
            0,
            vm_addr,
            global_symbols_addr,
            &source,
            0,
        )
        .unwrap();
        assert_eq!(real_stack_trace_3_1_0(), stack_trace.trace);
    }

    #[cfg(target_pointer_width = "64")]
    #[test]
    fn test_get_ruby_stack_trace_3_1_2() {
        let source = coredump_3_1_0();
        let vm_addr = 0x7f0dc0c83c58;
        let global_symbols_addr = Some(0x7f0dc0c75e80);
        let stack_trace = ruby_version::ruby_3_1_2::get_stack_trace::<CoreDump>(
            0,
            vm_addr,
            global_symbols_addr,
            &source,
            0,
        )
        .unwrap();
        assert_eq!(real_stack_trace_3_1_0(), stack_trace.trace);
    }
}<|MERGE_RESOLUTION|>--- conflicted
+++ resolved
@@ -322,18 +322,12 @@
             ruby_global_symbols_address_location: Option<usize>,
             source: &T,
             pid: Pid,
-<<<<<<< HEAD
             on_cpu: bool,
-        ) -> Result<Option<StackTrace>, MemoryCopyError> {
-            let thread: $thread_type = get_execution_context(ruby_current_thread_address_location, ruby_vm_address_location, source)
-                .context(ruby_current_thread_address_location)?;
-=======
-        ) -> Result<StackTrace, anyhow::Error> {
+        ) -> Result<Option<StackTrace>, anyhow::Error> {
             let current_thread_addr: usize = get_execution_context(ruby_current_thread_address_location, ruby_vm_address_location, source)
                 .context("couldn't get execution context")?;
             let thread: $thread_type = source.copy_struct(current_thread_addr)
                 .context("couldn't get current thread")?;
->>>>>>> 0ea07f2b
 
             // testing the thread state in the interpreter.
             if on_cpu && get_thread_status(&thread, source)? != rb_thread_status_THREAD_RUNNABLE /* THREAD_RUNNABLE */ {
@@ -444,11 +438,7 @@
             }
 
             // finally, try to get an actual stack trace from the source and see if it works
-<<<<<<< HEAD
-            get_stack_trace(x_addr, 0, None, source, 0, false).is_ok()
-=======
-            get_stack_trace(candidate_thread_addr_ptr, 0, None, source, 0).is_ok()
->>>>>>> 0ea07f2b
+            get_stack_trace(candidate_thread_addr_ptr, 0, None, source, 0, false).is_ok()
         }
     )
 );
@@ -481,7 +471,7 @@
 macro_rules! get_thread_status_1_9_0(
     () => (
 
-        fn get_thread_status<T>(thread_struct: &rb_thread_struct, _source: &T) -> Result<u32, MemoryCopyError> {
+        fn get_thread_status<T>(thread_struct: &rb_thread_struct, _source: &T) -> Result<u32> {
             Ok(thread_struct.status as u32)
         }
     )
@@ -491,7 +481,7 @@
     () => (
 
         fn get_thread_status<T>(thread_struct: &rb_execution_context_struct, source: &T)
-                            -> Result<u32, MemoryCopyError> where T: ProcessMemory {
+                            -> Result<u32> where T: ProcessMemory {
             let thread: rb_thread_struct = source.copy_struct(thread_struct.thread_ptr as usize)
                 .context(thread_struct.thread_ptr as usize)?;
             Ok(thread.status as u32)
@@ -504,7 +494,7 @@
     () => (
 
         fn get_thread_status<T>(thread_struct: &rb_execution_context_struct, source: &T)
-                            -> Result<u32, MemoryCopyError> where T: ProcessMemory {
+                            -> Result<u32> where T: ProcessMemory {
             let thread: rb_thread_struct = source.copy_struct(thread_struct.thread_ptr as usize)
                 .context(thread_struct.thread_ptr as usize)?;
             Ok(thread.status() as u32)
