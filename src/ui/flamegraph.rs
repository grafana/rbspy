use std::collections::HashMap;
<<<<<<< HEAD
use std::fs::File;
use std::io;
=======
use std::io::{self, Write};
>>>>>>> 8e884ec9

use crate::core::types::StackFrame;

use anyhow::Result;
use inferno::flamegraph::{Direction, Options};

<<<<<<< HEAD
=======
// Simple counter that maps stacks to flamegraph collapsed format
>>>>>>> 8e884ec9
#[derive(Default)]
pub struct Stats {
    pub counts: HashMap<String, usize>,
    pub min_width: f64,
}

impl Stats {
<<<<<<< HEAD
    pub fn new(flame_min_width: f64) -> Stats {
        Stats {
            min_width: flame_min_width,
            ..Default::default()
        }
=======
    pub fn new() -> Stats {
        Default::default()
>>>>>>> 8e884ec9
    }

    pub fn record(&mut self, stack: &[StackFrame]) -> Result<(), io::Error> {
        let frame = stack
            .iter()
            .rev()
            .map(|frame| format!("{}", frame))
            .collect::<Vec<String>>()
            .join(";");

        *self.counts.entry(frame).or_insert(0) += 1;
        Ok(())
    }

<<<<<<< HEAD
    pub fn write(&self, w: File) -> Result<()> {
        let lines: Vec<String> = self
            .counts
            .iter()
            .map(|(k, v)| format!("{} {}", k, v))
            .collect();

        let mut opts = Options::default();
        opts.direction = Direction::Inverted;
        opts.min_width = self.min_width;

        if lines.is_empty() {
            eprintln!("Warning: no profile samples were collected");
        } else {
            inferno::flamegraph::from_lines(&mut opts, lines.iter().map(|x| x.as_str()), w)?;
        }

=======
    pub fn write_flamegraph<W: Write>(&self, w: W, min_width: f64) -> Result<()> {
        if self.is_empty() {
            eprintln!("Warning: no profile samples were collected");
        } else {
            let mut opts = Options::default();
            opts.direction = Direction::Inverted;
            opts.min_width = min_width;
            inferno::flamegraph::from_lines(
                &mut opts,
                self.get_lines().iter().map(|x| x.as_str()),
                w,
            )?;
        }

        Ok(())
    }

    pub fn write_collapsed<W: Write>(&self, w: &mut W) -> Result<()> {
        if self.is_empty() {
            eprintln!("Warning: no profile samples were collected");
        } else {
            self.get_lines()
                .iter()
                .try_for_each(|line| write!(w, "{}\n", line))?;
        }
>>>>>>> 8e884ec9
        Ok(())
    }

    fn get_lines(&self) -> Vec<String> {
        self.counts
            .iter()
            .map(|(frame, count)| format!("{} {}", frame, count))
            .collect()
    }

    fn is_empty(&self) -> bool {
        self.counts.is_empty()
    }
}

#[cfg(test)]
mod tests {
    use crate::ui::flamegraph::*;
    use std::io::Cursor;

    // Build a test stackframe
    fn f(i: u32) -> StackFrame {
        StackFrame {
            name: format!("func{}", i),
            relative_path: format!("file{}.rb", i),
            absolute_path: None,
            lineno: i,
        }
    }

<<<<<<< HEAD
    fn assert_contains(counts: &HashMap<String, usize>, s: &str, val: usize) {
        assert_eq!(counts.get(&s.to_string()), Some(&val));
    }

    #[test]
    fn test_stats() -> Result<(), io::Error> {
        let mut stats = Stats::new(0.1);

=======
    // Build test stats
    fn build_stats() -> Result<Stats, io::Error> {
        let mut stats = Stats::new();
>>>>>>> 8e884ec9
        stats.record(&vec![f(1)])?;
        stats.record(&vec![f(2), f(1)])?;
        stats.record(&vec![f(2), f(1)])?;
        stats.record(&vec![f(2), f(3), f(1)])?;
        stats.record(&vec![f(2), f(3), f(1)])?;
        stats.record(&vec![f(2), f(3), f(1)])?;
        Ok(stats)
    }

    fn assert_contains(counts: &HashMap<String, usize>, s: &str, val: usize) {
        assert_eq!(counts.get(&s.to_string()), Some(&val));
    }

    #[test]
    fn test_stats() -> Result<(), io::Error> {
        let stats = build_stats()?;
        let counts = &stats.counts;
        assert_contains(counts, "func1 - file1.rb:1", 1);
        assert_contains(
            counts,
            "func1 - file1.rb:1;func3 - file3.rb:3;func2 - file2.rb:2",
            3,
        );
        assert_contains(counts, "func1 - file1.rb:1;func2 - file2.rb:2", 2);

        Ok(())
    }

    #[test]
    fn test_collapsed() -> Result<()> {
        let stats = build_stats()?;
        let mut writer = Cursor::new(Vec::<u8>::new());
        stats.write_collapsed(&mut writer)?;
        let collapsed_text = std::str::from_utf8(writer.get_ref())?;
        assert!(collapsed_text.contains("func1 - file1.rb:1 1"));
        assert!(
            collapsed_text.contains("func1 - file1.rb:1;func3 - file3.rb:3;func2 - file2.rb:2 3")
        );
        assert!(collapsed_text.contains("func1 - file1.rb:1;func2 - file2.rb:2 2"));

        Ok(())
    }

    #[test]
    fn test_flamegraph_from_collapsed() -> Result<()> {
        let stats = build_stats()?;

        let mut writer = Cursor::new(Vec::<u8>::new());
        stats.write_collapsed(&mut writer)?;

        let collapsed_reader = Cursor::new(writer.into_inner());
        let svg_writer = Cursor::new(Vec::new());

        let mut opts = Options::default();
        opts.direction = Direction::Inverted;
        opts.min_width = 0.1;
        inferno::flamegraph::from_reader(&mut opts, collapsed_reader, svg_writer)?;

        Ok(())
    }
}<|MERGE_RESOLUTION|>--- conflicted
+++ resolved
@@ -1,20 +1,12 @@
 use std::collections::HashMap;
-<<<<<<< HEAD
-use std::fs::File;
-use std::io;
-=======
 use std::io::{self, Write};
->>>>>>> 8e884ec9
 
 use crate::core::types::StackFrame;
 
 use anyhow::Result;
 use inferno::flamegraph::{Direction, Options};
 
-<<<<<<< HEAD
-=======
 // Simple counter that maps stacks to flamegraph collapsed format
->>>>>>> 8e884ec9
 #[derive(Default)]
 pub struct Stats {
     pub counts: HashMap<String, usize>,
@@ -22,16 +14,8 @@
 }
 
 impl Stats {
-<<<<<<< HEAD
-    pub fn new(flame_min_width: f64) -> Stats {
-        Stats {
-            min_width: flame_min_width,
-            ..Default::default()
-        }
-=======
     pub fn new() -> Stats {
         Default::default()
->>>>>>> 8e884ec9
     }
 
     pub fn record(&mut self, stack: &[StackFrame]) -> Result<(), io::Error> {
@@ -46,25 +30,6 @@
         Ok(())
     }
 
-<<<<<<< HEAD
-    pub fn write(&self, w: File) -> Result<()> {
-        let lines: Vec<String> = self
-            .counts
-            .iter()
-            .map(|(k, v)| format!("{} {}", k, v))
-            .collect();
-
-        let mut opts = Options::default();
-        opts.direction = Direction::Inverted;
-        opts.min_width = self.min_width;
-
-        if lines.is_empty() {
-            eprintln!("Warning: no profile samples were collected");
-        } else {
-            inferno::flamegraph::from_lines(&mut opts, lines.iter().map(|x| x.as_str()), w)?;
-        }
-
-=======
     pub fn write_flamegraph<W: Write>(&self, w: W, min_width: f64) -> Result<()> {
         if self.is_empty() {
             eprintln!("Warning: no profile samples were collected");
@@ -90,7 +55,6 @@
                 .iter()
                 .try_for_each(|line| write!(w, "{}\n", line))?;
         }
->>>>>>> 8e884ec9
         Ok(())
     }
 
@@ -121,20 +85,9 @@
         }
     }
 
-<<<<<<< HEAD
-    fn assert_contains(counts: &HashMap<String, usize>, s: &str, val: usize) {
-        assert_eq!(counts.get(&s.to_string()), Some(&val));
-    }
-
-    #[test]
-    fn test_stats() -> Result<(), io::Error> {
-        let mut stats = Stats::new(0.1);
-
-=======
     // Build test stats
     fn build_stats() -> Result<Stats, io::Error> {
         let mut stats = Stats::new();
->>>>>>> 8e884ec9
         stats.record(&vec![f(1)])?;
         stats.record(&vec![f(2), f(1)])?;
         stats.record(&vec![f(2), f(1)])?;
