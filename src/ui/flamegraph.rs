use std::collections::HashMap;
use std::fs::File;
use std::io;

use crate::core::types::StackFrame;

use anyhow::Result;
use inferno::flamegraph::{Direction, Options};

#[derive(Default)]
pub struct Stats {
    pub counts: HashMap<String, usize>,
    pub min_width: f64,
}

impl Stats {
    pub fn new(flame_min_width: f64) -> Stats {
        Stats {
            min_width: flame_min_width,
            ..Default::default()
        }
    }

    pub fn record(&mut self, stack: &[StackFrame]) -> Result<(), io::Error> {
        let frame = stack
            .iter()
            .rev()
            .map(|frame| format!("{}", frame))
            .collect::<Vec<String>>()
            .join(";");

        *self.counts.entry(frame).or_insert(0) += 1;
        Ok(())
    }

<<<<<<< HEAD
    pub fn write(&self, w: File) -> Result<(), Error> {
        let mut opts =  Options {
            direction: Direction::Inverted,
            ..Default::default()
        };

        let lines = self.get_lines();
        inferno::flamegraph::from_lines(&mut opts, lines.iter().map(|x| x.as_str()), w).unwrap();
=======
    pub fn write(&self, w: File) -> Result<()> {
        let lines: Vec<String> = self
            .counts
            .iter()
            .map(|(k, v)| format!("{} {}", k, v))
            .collect();

        let mut opts = Options::default();
        opts.direction = Direction::Inverted;
        opts.min_width = self.min_width;

        if lines.is_empty() {
            eprintln!("Warning: no profile samples were collected");
        } else {
            inferno::flamegraph::from_lines(&mut opts, lines.iter().map(|x| x.as_str()), w)?;
        }

>>>>>>> dcdff81f
        Ok(())
    }

    pub fn write_stack_lines(&self, w: &mut dyn io::Write) -> Result<(), Error> {
        for line in self.get_lines() {
            writeln!(w, "{}", line)?;
        }
        Ok(())
    }

    fn get_lines(&self) -> Vec<String> {
        self.counts.iter().map(|(k, v)| format!("{} {}", k, v)).collect()
    }
}

#[cfg(test)]
mod tests {
    use crate::ui::flamegraph::*;

    // Build a test stackframe
    fn f(i: u32) -> StackFrame {
        StackFrame {
            name: format!("func{}", i),
            relative_path: format!("file{}.rb", i),
            absolute_path: None,
            lineno: i,
        }
    }

    fn assert_contains(counts: &HashMap<String, usize>, s: &str, val: usize) {
        assert_eq!(counts.get(&s.to_string()), Some(&val));
    }

    #[test]
    fn test_stats() -> Result<(), io::Error> {
        let mut stats = Stats::new(0.1);

        stats.record(&vec![f(1)])?;
        stats.record(&vec![f(2), f(1)])?;
        stats.record(&vec![f(2), f(1)])?;
        stats.record(&vec![f(2), f(3), f(1)])?;
        stats.record(&vec![f(2), f(3), f(1)])?;
        stats.record(&vec![f(2), f(3), f(1)])?;

        let counts = &stats.counts;
        assert_contains(counts, "func1 - file1.rb:1", 1);
        assert_contains(
            counts,
            "func1 - file1.rb:1;func3 - file3.rb:3;func2 - file2.rb:2",
            3,
        );
        assert_contains(counts, "func1 - file1.rb:1;func2 - file2.rb:2", 2);

        Ok(())
    }
}<|MERGE_RESOLUTION|>--- conflicted
+++ resolved
@@ -33,22 +33,8 @@
         Ok(())
     }
 
-<<<<<<< HEAD
-    pub fn write(&self, w: File) -> Result<(), Error> {
-        let mut opts =  Options {
-            direction: Direction::Inverted,
-            ..Default::default()
-        };
-
+    pub fn write(&self, w: File) -> Result<()> {
         let lines = self.get_lines();
-        inferno::flamegraph::from_lines(&mut opts, lines.iter().map(|x| x.as_str()), w).unwrap();
-=======
-    pub fn write(&self, w: File) -> Result<()> {
-        let lines: Vec<String> = self
-            .counts
-            .iter()
-            .map(|(k, v)| format!("{} {}", k, v))
-            .collect();
 
         let mut opts = Options::default();
         opts.direction = Direction::Inverted;
@@ -60,7 +46,6 @@
             inferno::flamegraph::from_lines(&mut opts, lines.iter().map(|x| x.as_str()), w)?;
         }
 
->>>>>>> dcdff81f
         Ok(())
     }
 
@@ -72,7 +57,10 @@
     }
 
     fn get_lines(&self) -> Vec<String> {
-        self.counts.iter().map(|(k, v)| format!("{} {}", k, v)).collect()
+        self.counts
+            .iter()
+            .map(|(k, v)| format!("{} {}", k, v))
+            .collect()
     }
 }
 
