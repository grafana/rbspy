--- conflicted
+++ resolved
@@ -8,13 +8,7 @@
     pid: Pid,
     lock_process: bool,
     force_version: Option<String>,
-<<<<<<< HEAD
     on_cpu: bool,
 ) -> Result<Option<StackTrace>, Error> {
-    let mut getter = initialize(pid, lock_process, force_version, on_cpu)?;
-    getter.get_trace()
-=======
-) -> Result<StackTrace, Error> {
-    RubySpy::retry_new(pid, 10, force_version)?.get_stack_trace(lock_process)
->>>>>>> 0ea07f2b
+    RubySpy::retry_new(pid, 10, force_version)?.get_stack_trace(lock_process, on_cpu)
 }